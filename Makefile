--- conflicted
+++ resolved
@@ -100,14 +100,9 @@
 ####### Base Images are the base for all other images and are also published for clients to use during local development
 
 images :=     centos7 \
-<<<<<<< HEAD
-							centos7-mariadb10 \
-							centos7-mariadb10-drupal \
 							oc \
-=======
 							mariadb \
 							mariadb-drupal \
->>>>>>> d83d83a6
 							oc-build-deploy-dind \
 							commons \
 							nginx \
@@ -295,14 +290,9 @@
 									logs-db \
 									logs-db-ui \
 									logs2logs-db \
-<<<<<<< HEAD
-									mariadb \
-									drush-alias \
-									auto-idler
-=======
+									auto-idler \
 									api-db \
 									drush-alias
->>>>>>> d83d83a6
 
 service-images += $(services)
 build-services = $(foreach image,$(services),build/$(image))
