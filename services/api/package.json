{
  "name": "api",
  "version": "3.0.0",
<<<<<<< HEAD
  "description": "Lagoon GraphQL API",
=======
  "description": "",
>>>>>>> 89cf70e3
  "main": "index.js",
  "engines": {
    "node": ">=8.12.0"
  },
  "scripts": {
    "format": "prettier-eslint --write '**/*.js'",
    "lint": "../../node-packages/eslint-config-lagoon-node/node_modules/.bin/eslint .",
    "test": "jest",
    "test:watch": "jest --watch",
    "start": "node -r dotenv-extended/config src",
    "dev": "NODE_ENV=development nodemon --watch src --exec 'node -r dotenv-extended/config' -- src"
  },
  "keywords": [],
  "author": "",
  "license": "ISC",
  "dependencies": {
    "@lagoon/commons": "4.0.0",
    "body-parser": "^1.18.2",
    "camelcase-keys": "^4.2.0",
    "compression": "^1.7.1",
    "cors": "^2.8.4",
    "dotenv": "^4.0.0",
    "dotenv-extended": "^2.0.1",
    "elasticsearch": "^15.0.0",
    "express": "^4.16.1",
    "express-graphql": "^0.6.11",
    "graphql": "^0.13.2",
    "graphql-iso-date": "^3.5.0",
    "graphql-tools": "^2.5.0",
    "jsonwebtoken": "^8.0.1",
    "knex": "^0.14.3",
    "mariasql": "^0.2.6",
    "morgan": "^1.9.0",
    "nodemon": "^1.12.1",
    "ramda": "^0.25.0",
    "request": "^2.83.0",
    "request-promise-native": "^1.0.5",
    "snakecase-keys": "^1.2.0",
    "sshpk": "^1.14.2",
    "winston": "^2.4.0"
  },
  "devDependencies": {
    "jest": "^23.6.0",
    "prettier": "^1.14.2",
    "prettier-eslint-cli": "^4.7.1"
  }
}<|MERGE_RESOLUTION|>--- conflicted
+++ resolved
@@ -1,11 +1,7 @@
 {
   "name": "api",
   "version": "3.0.0",
-<<<<<<< HEAD
   "description": "Lagoon GraphQL API",
-=======
-  "description": "",
->>>>>>> 89cf70e3
   "main": "index.js",
   "engines": {
     "node": ">=8.12.0"
