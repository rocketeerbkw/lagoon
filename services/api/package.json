--- conflicted
+++ resolved
@@ -34,12 +34,8 @@
     "graphql-iso-date": "^3.5.0",
     "graphql-tools": "^2.5.0",
     "jsonwebtoken": "^8.0.1",
-<<<<<<< HEAD
-    "keycloak-admin": "^1.6.1",
+    "keycloak-admin": "^1.7.0",
     "keycloak-connect": "^4.5.0",
-=======
-    "keycloak-admin": "^1.7.0",
->>>>>>> b5cb8d2b
     "knex": "^0.14.3",
     "mariasql": "^0.2.6",
     "morgan": "^1.9.0",
