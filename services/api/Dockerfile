<<<<<<< HEAD
FROM amazeeio/centos7-node-builder:8

# Use changes to package.json and yarn.lock to see if Docker should use cached nodejs deps.
COPY package.json yarn.lock /app/

# Run yarn install and remove the .yarn-cache as we don't need that on our image.
RUN BUILD_ONLY=true yarn install --pure-lockfile && yarn cache clean

# Now copy in our application code.
COPY . /app
=======
FROM amazeeio/centos7-node-builder:6 as builder
COPY services/api/package.json services/api/yarn.lock /app/
RUN BUILD_ONLY=true yarn install --pure-lockfile && yarn cache clean

FROM amazeeio/centos7-node:6
ENV NODE_ENV production
COPY --from=builder /app/node_modules /app/node_modules
COPY services/api /app
>>>>>>> 0c7ae44d

# Fixing permissions of the app folder so that the openshift user can access it with write.
RUN fix-permissions /app && \
    fix-permissions /home

RUN yarn run build

CMD yarn run start<|MERGE_RESOLUTION|>--- conflicted
+++ resolved
@@ -1,24 +1,13 @@
-<<<<<<< HEAD
 FROM amazeeio/centos7-node-builder:8
 
 # Use changes to package.json and yarn.lock to see if Docker should use cached nodejs deps.
-COPY package.json yarn.lock /app/
+COPY services/api/package.json services/api/yarn.lock /app/
 
 # Run yarn install and remove the .yarn-cache as we don't need that on our image.
 RUN BUILD_ONLY=true yarn install --pure-lockfile && yarn cache clean
 
 # Now copy in our application code.
-COPY . /app
-=======
-FROM amazeeio/centos7-node-builder:6 as builder
-COPY services/api/package.json services/api/yarn.lock /app/
-RUN BUILD_ONLY=true yarn install --pure-lockfile && yarn cache clean
-
-FROM amazeeio/centos7-node:6
-ENV NODE_ENV production
-COPY --from=builder /app/node_modules /app/node_modules
 COPY services/api /app
->>>>>>> 0c7ae44d
 
 # Fixing permissions of the app folder so that the openshift user can access it with write.
 RUN fix-permissions /app && \
