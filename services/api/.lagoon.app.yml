apiVersion: v1
kind: Template
metadata:
  creationTimestamp: null
  name: lagoon-openshift-template-node
parameters:
  - name: SERVICE_NAME
    description: Name of this service
    required: true
  - name: SAFE_BRANCH
    description: Which branch this belongs to, special chars replaced with dashes
    required: true
  - name: SAFE_PROJECT
    description: Which project this belongs to, special chars replaced with dashes
    required: true
  - name: BRANCH
    description: Which branch this belongs to, original value
    required: true
  - name: PROJECT
    description: Which project this belongs to, original value
    required: true
  - name: LAGOON_GIT_SHA
    description: git hash sha of the current deployment
    required: true
  - name: SERVICE_ROUTER_URL
    description: URL of the Router for this service
    value: ""
  - name: OPENSHIFT_PROJECT
    description: Name of the Project that this service is in
    required: true
  - name: REGISTRY
    description: Registry where Images are pushed to
    required: true
  - name: DEPLOYMENT_STRATEGY
    description: Strategy of Deploymentconfig
    value: "Rolling"
  - name: SERVICE_IMAGE
    description: Pullable image of service
    required: true
  - name: CRONJOBS
    description: Oneliner of Cronjobs
    value: ""
objects:
- apiVersion: v1
  kind: DeploymentConfig
  metadata:
    creationTimestamp: null
    labels:
      branch: ${SAFE_BRANCH}
      project: ${SAFE_PROJECT}
    name: ${SERVICE_NAME}
  spec:
    replicas: 2
    selector:
      service: ${SERVICE_NAME}
    strategy:
      type: ${DEPLOYMENT_STRATEGY}
    template:
      metadata:
        creationTimestamp: null
        labels:
          service: ${SERVICE_NAME}
          branch: ${SAFE_BRANCH}
          project: ${SAFE_PROJECT}
      spec:
        affinity:
          podAntiAffinity:
            requiredDuringSchedulingIgnoredDuringExecution:
              - labelSelector:
                  matchExpressions:
                    - key: service
                      operator: In
                      values:
                        - ${SERVICE_NAME}
                topologyKey: kubernetes.io/hostname
        containers:
        - image: ${SERVICE_IMAGE}
          name: ${SERVICE_NAME}
          ports:
          - containerPort: 3000
            protocol: TCP
          readinessProbe:
            httpGet:
              path: /status
              port: 3000
              scheme: HTTP
            initialDelaySeconds: 5
            timeoutSeconds: 1
          livenessProbe:
            httpGet:
              path: /status
              port: 3000
              scheme: HTTP
            initialDelaySeconds: 30
            timeoutSeconds: 1
          env:
            - name: RABBITMQ_USERNAME
              valueFrom:
                secretKeyRef:
                  name: rabbitmq-username
                  key: RABBITMQ_USERNAME
            - name: RABBITMQ_PASSWORD
              valueFrom:
                secretKeyRef:
                  name: rabbitmq-password
                  key: RABBITMQ_PASSWORD
            - name: JWTSECRET
              valueFrom:
                secretKeyRef:
                  name: jwtsecret
                  key: JWTSECRET
            - name: LOGSDB_ADMIN_PASSWORD
              valueFrom:
                secretKeyRef:
                  key: LOGSDB_ADMIN_PASSWORD
                  name: logs-db-admin-password
            - name: KEYCLOAK_ADMIN_PASSWORD
              valueFrom:
                secretKeyRef:
                  name: keycloak-admin-password
                  key: KEYCLOAK_ADMIN_PASSWORD
            - name: KEYCLOAK_API_CLIENT_SECRET
              valueFrom:
                secretKeyRef:
                  name: keycloak-api-client-secret
                  key: KEYCLOAK_API_CLIENT_SECRET
<<<<<<< HEAD
            - name: HARBOR_ADMIN_PASSWORD
              valueFrom:
                secretKeyRef:
                  name: harbor-admin-password
                  key: HARBOR_ADMIN_PASSWORD
=======
            - name: API_DB_PASSWORD
              valueFrom:
                secretKeyRef:
                  name: api-db-password
                  key: API_DB_PASSWORD
>>>>>>> 04834262
            - name: SERVICE_NAME
              value: ${SERVICE_NAME}
            - name: CRONJOBS
              value: ${CRONJOBS}
          envFrom:
          - configMapRef:
              name: lagoon-env
          resources:
            requests:
              cpu: 10m
              memory: 10Mi
    test: false
    triggers:
    - type: ConfigChange
  status: {}
- apiVersion: v1
  kind: Service
  metadata:
    creationTimestamp: null
    labels:
      service: ${SERVICE_NAME}
      branch: ${SAFE_BRANCH}
      project: ${SAFE_PROJECT}
    name: ${SERVICE_NAME}
  spec:
    ports:
    - name: 3000-tcp
      port: 3000
      protocol: TCP
      targetPort: 3000
    selector:
      service: ${SERVICE_NAME}
  status:
    loadBalancer: {}
- apiVersion: v1
  kind: Route
  metadata:
    creationTimestamp: null
    labels:
      service: ${SERVICE_NAME}
      branch: ${SAFE_BRANCH}
      project: ${SAFE_PROJECT}
    name: ${SERVICE_NAME}
  spec:
    host: ${SERVICE_ROUTER_URL}
    port:
      targetPort: 3000-tcp
    to:
      kind: Service
      name: ${SERVICE_NAME}<|MERGE_RESOLUTION|>--- conflicted
+++ resolved
@@ -124,19 +124,16 @@
                 secretKeyRef:
                   name: keycloak-api-client-secret
                   key: KEYCLOAK_API_CLIENT_SECRET
-<<<<<<< HEAD
             - name: HARBOR_ADMIN_PASSWORD
               valueFrom:
                 secretKeyRef:
                   name: harbor-admin-password
                   key: HARBOR_ADMIN_PASSWORD
-=======
             - name: API_DB_PASSWORD
               valueFrom:
                 secretKeyRef:
                   name: api-db-password
                   key: API_DB_PASSWORD
->>>>>>> 04834262
             - name: SERVICE_NAME
               value: ${SERVICE_NAME}
             - name: CRONJOBS
