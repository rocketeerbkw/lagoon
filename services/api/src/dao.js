// ATTENTION:
// The `sqlClient` part is usually curried in our application

// A WORD ABOUT DB SECURITY:
// ---
// We are heavily relying on building manual SQL strings,
// so of course, there is a certain risk of SQL injections.
// We try to tackle this issue by using prepared statements and
// input validation via GraphQL schema.
//
// So whenever you are writing new functions, ask yourself:
// - Am I passing in unvalidated input?
// - Is the user capable of injecting sql code via the cred object?
// - Even as an api developer, is it possible to pass in malicious SQL code?
//
// We will progressively iterate on security here, there are multiple
// ways to make this module more secure, e.g.:
// - Create higher order validation functions for args / cred and
//   apply those to the later exported daoFns
// - Use a sql-string builder, additionally with our prepared statements

const attrFilter = require('./attrFilter');
const R = require('ramda');

// Useful for creating extra if-conditions for non-admins
const ifNotAdmin = (role, str) => R.ifElse(R.equals('admin'), R.always(''), R.always(str))(role);

// Creates a WHERE statement with AND inbetween non-empty conditions
const whereAnd = whereConds =>
  R.compose(
    R.reduce((ret, str) => {
      if (ret === '') {
        return `WHERE ${str}`;
      }
      return `${ret} AND ${str}`;
    }, ''),
    R.filter(R.compose(R.not, R.isEmpty)),
  )(whereConds);

// Creates an IN clause like this: $field IN (val1,val2,val3)
// or on empty values: $field IN (NULL)
const inClause = (field, values) =>
  R.compose(
    str => `${field} IN (${str})`,
    R.ifElse(R.isEmpty, R.always('NULL'), R.identity),
    R.join(','),
    R.defaultTo([]),
  )(values);

const inClauseOr = conds =>
  R.compose(
    R.reduce((ret, str) => {
      if (ret === '') {
        return str;
      }
      return `${ret} OR ${str}`;
    }, ''),
    R.map(([field, values]) => inClause(field, values)),
  )(conds);

// Promise wrapper for doing sql queries
const query = (sqlClient, sql) =>
  new Promise((res, rej) => {
    sqlClient.query(sql, (err, rows) => {
      if (err) {
        rej(err);
      }
      res(rows);
    });
    setTimeout(() => {
      rej('Timeout while talking to the Database');
    }, 2000);
  });

// We use this just for consistency of the api calls
const prepare = (sqlClient, sql) => sqlClient.prepare(sql);

const getPermissions = sqlClient => async (args) => {
  const prep = prepare(
    sqlClient,
    'SELECT projects, customers FROM permission WHERE sshKey = :sshKey',
  );

  const rows = await query(sqlClient, prep(args));

  return R.propOr(null, 0, rows);
};

const getCustomerSshKeys = sqlClient => async (cred) => {
  if (cred.role !== 'admin') {
    throw new Error('Unauthorized');
  }

  const rows = await query(
    sqlClient,
    `SELECT CONCAT(sk.keyType, ' ', sk.keyValue) as sshKey
       FROM ssh_key sk, customer c, customer_ssh_key csk
       WHERE csk.cid = c.id AND csk.skid = sk.id`,
  );

  return R.map(R.prop('sshKey'), rows);
};

const getAllCustomers = sqlClient => async (cred, args) => {
  const where = whereAnd([
    args.createdAfter ? 'created >= :createdAfter' : '',
    ifNotAdmin(cred.role, `${inClause('id', cred.permissions.customers)}`),
  ]);
  const prep = prepare(sqlClient, `SELECT * FROM customer ${where}`);
  const rows = await query(sqlClient, prep(args));
  return rows;
};

const getAllOpenshifts = sqlClient => async (cred, args) => {
  if (cred.role !== 'admin') {
    throw new Error('Unauthorized');
  }

  const { createdAfter } = args;
  const prep = prepare(sqlClient, 'SELECT * FROM openshift');
  const rows = await query(sqlClient, prep(args));

  return rows.map(attrFilter.openshift(cred));
};

const getAllProjects = sqlClient => async (cred, args) => {
  const { customers, projects } = cred.permissions;

  // We need one "WHERE" keyword, but we have multiple optional conditions
  const where = whereAnd([
    args.createdAfter ? 'created >= :createdAfter' : '',
    args.gitUrl ? 'git_url = :gitUrl' : '',
    ifNotAdmin(cred.role, inClauseOr([['customer', customers], ['project.id', projects]])),
  ]);

  const prep = prepare(sqlClient, `SELECT * FROM project ${where}`);
  const rows = await query(sqlClient, prep(args));

  return rows;
};

const getOpenshiftByProjectId = sqlClient => async (cred, pid) => {
  const { customers, projects } = cred.permissions;

  const prep = prepare(
    sqlClient,
    `SELECT
        o.*
      FROM project p
      JOIN openshift o ON o.id = p.openshift
      WHERE p.id = :pid
      ${ifNotAdmin(cred.role, `AND ${inClauseOr([['p.customer', customers], ['p.id', projects]])}`)}
    `,
  );

  const rows = await query(sqlClient, prep({ pid }));

  return rows ? (attrFilter.openshift(cred, rows[0])) : null;
};

const getNotificationsByProjectId = sqlClient => async (cred, pid, args) => {
  const { customers, projects } = cred.permissions;
  const prep = prepare(
    sqlClient,
    `SELECT
        ns.id,
        ns.name,
        ns.webhook,
        ns.channel,
        pn.type
      FROM project_notification pn
      JOIN project p ON p.id = pn.pid
      JOIN notification_slack ns ON pn.nid = ns.id
      WHERE
        pn.pid = :pid
        ${args.type ? 'AND pn.type = :type' : ''}
        ${ifNotAdmin(
    cred.role,
    `AND (${inClauseOr([['p.customer', customers], ['p.id', projects]])})`,
  )}
    `,
  );

  const rows = await query(
    sqlClient,
    prep({
      pid,
      type: args.type,
    }),
  );

  return rows || null;
};

const getSshKeysByProjectId = sqlClient => async (cred, pid) => {
  const { customers, projects } = cred.permissions;
  const prep = prepare(
    sqlClient,
    `SELECT
      sk.id,
      sk.name,
      sk.keyValue,
      sk.keyType,
      sk.created
    FROM project_ssh_key ps
    JOIN ssh_key sk ON ps.skid = sk.id
    JOIN project p ON ps.pid = p.id
    WHERE ps.pid = :pid
      ${ifNotAdmin(
    cred.role,
    `AND (${inClauseOr([['p.customer', customers], ['p.id', projects]])})`,
  )}
    `,
  );

  const rows = await query(sqlClient, prep({ pid }));

  return rows || null;
};

const getEnvironmentsByProjectId = sqlClient => async (cred, pid, args) => {
  const { projects } = cred.permissions;

  if (cred.role !== 'admin' && !R.contains(pid, projects)) {
    throw new Error('Unauthorized');
  }

  const prep = prepare(
    sqlClient,
    `SELECT
        *
      FROM environment e
      WHERE e.project = :pid
      ${args.type ? 'AND e.environment_type = :type' : ''}
    `,
  );

  const rows = await query(sqlClient, prep({ pid: pid, type: args.type, }));

  return rows;
};

const getSshKeysByCustomerId = sqlClient => async (cred, cid) => {
  const { customers } = cred.permissions;

  const prep = sqlClient.prepare(`
      SELECT
        id,
        name,
        keyValue,
        keyType,
        created
      FROM customer_ssh_key cs
      JOIN ssh_key sk ON cs.skid = sk.id
      WHERE cs.cid = :cid
      ${ifNotAdmin(cred.role, `AND ${inClause('cs.cid', customers)}`)}
    `);

  const rows = await query(sqlClient, prep({ cid }));

  return rows;
};

const getCustomerByProjectId = sqlClient => async (cred, pid) => {
  const { customers, projects } = cred.permissions;
  const str = `
      SELECT
        c.id,
        c.name,
        c.comment,
        c.private_key,
        c.created
      FROM project p
      JOIN customer c ON p.customer = c.id
      WHERE p.id = :pid
      ${ifNotAdmin(cred.role, `AND (${inClauseOr([['c.id', customers], ['p.id', projects]])})`)}
    `;
  const prep = prepare(sqlClient, str);

  const rows = await query(sqlClient, prep({ pid }));

  return rows ? rows[0] : null;
};

const getProjectByEnvironmentId = sqlClient => async (cred, eid) => {
  if (cred.role !== 'admin') {
    throw new Error('Unauthorized');
  }
  const prep = prepare(
    sqlClient,
    `SELECT
        p.*
      FROM environment e
      JOIN project p ON e.project = p.id
      WHERE e.id = :eid
    `,
  );

  const rows = await query(sqlClient, prep({ eid }));

  return rows ? rows[0] : null;
};

const getProjectByGitUrl = sqlClient => async (cred, args) => {
  const { customers, projects } = cred.permissions;
  const str = `
      SELECT
        *
      FROM project
      WHERE git_url = :gitUrl
      ${ifNotAdmin(
    cred.role,
    `AND (${inClauseOr([['customer', customers], ['project.id', projects]])})`,
  )}
      LIMIT 1
    `;

  const prep = prepare(sqlClient, str);
  const rows = await query(sqlClient, prep(args));

  return rows ? rows[0] : null;
};

const getProjectByName = sqlClient => async (cred, args) => {
  const { customers, projects } = cred.permissions;
  const str = `
      SELECT
        *
      FROM project
      WHERE name = :name
      ${ifNotAdmin(
    cred.role,
    `AND (${inClauseOr([['customer', customers], ['project.id', projects]])})`,
  )}
    `;

  const prep = prepare(sqlClient, str);

  const rows = await query(sqlClient, prep(args));

  return rows[0];
};

const addProject = sqlClient => async (cred, input) => {
  const { customers } = cred.permissions;
  const cid = input.customer.toString();

  if (cred.role !== 'admin' && !R.contains(cid, customers)) {
    throw new Error('Project creation unauthorized.');
  }

  const prep = prepare(
    sqlClient,
    `CALL CreateProject(
        :id,
        :name,
        :customer,
        :git_url,
        :openshift,
<<<<<<< HEAD
        ${input.active_systems_deploy ? ':active_systems_deploy' : '"lagoon_openshiftBuildDeploy"'},
        ${input.active_systems_remove ? ':active_systems_remove' : '"lagoon_openshiftRemove"'},
        ${input.branches ? ':branches' : '"true"'},
        ${input.pullrequests ? "IF(STRCMP(:pullrequests, 'true'), 1, 0)" : 'NULL'},
=======
        ${
          input.active_systems_deploy
            ? ':active_systems_deploy'
            : '"lagoon_openshiftBuildDeploy"'
        },
        ${
          input.active_systems_promote
            ? ':active_systems_promote'
            : '"lagoon_openshiftBuildDeploy"'
        },
        ${
          input.active_systems_remove
            ? ':active_systems_remove'
            : '"lagoon_openshiftRemove"'
        },
        ${input.branches ? ':branches' : '"true"'},
        ${input.pullrequests ? ':pullrequests' : '"true"'},
>>>>>>> 9d308c1b
        ${input.production_environment ? ':production_environment' : 'NULL'}
      );
    `,
  );

  const rows = await query(sqlClient, prep(input));
  const project = R.path([0, 0], rows);

  return project;
};

const deleteProject = sqlClient => async (cred, input) => {
  const { projects } = cred.permissions;
  const pid = input.id.toString();

  if (cred.role !== 'admin' && !R.contains(pid, projects)) {
    throw new Error('Unauthorized');
  }

  const prep = prepare(sqlClient, 'CALL DeleteProject(:id)');
  const rows = await query(sqlClient, prep(input));

  return 'success';
};

const addSshKey = sqlClient => async (cred, input) => {
  if (cred.role !== 'admin') {
    throw new Error('Project creation unauthorized.');
  }

  const prep = prepare(
    sqlClient,
    `CALL CreateSshKey(
        :id,
        :name,
        :keyValue,
        ${input.keyType ? ':keyType' : 'ssh-rsa'}
      );
    `,
  );
  const rows = await query(sqlClient, prep(input));

  const ssh_key = R.path([0, 0], rows);
  return ssh_key;
};

const deleteSshKey = sqlClient => async (cred, input) => {
  if (cred.role !== 'admin') {
    throw new Error('Unauthorized');
  }

  const prep = prepare(sqlClient, 'CALL DeleteSshKey(:name)');
  const rows = await query(sqlClient, prep(input));

  // TODO: maybe check rows for any changed rows?
  return 'success';
};

const addCustomer = sqlClient => async (cred, input) => {
  if (cred.role !== 'admin') {
    throw new Error('Project creation unauthorized.');
  }

  const prep = prepare(
    sqlClient,
    `CALL CreateCustomer(
        :id,
        :name,
        ${input.comment ? ':comment' : 'NULL'},
        ${input.private_key ? ':private_key' : 'NULL'}
      );
    `,
  );
  const rows = await query(sqlClient, prep(input));
  const customer = R.path([0, 0], rows);

  return customer;
};

const deleteCustomer = sqlClient => async (cred, input) => {
  if (cred.role !== 'admin') {
    throw new Error('Unauthorized');
  }
  const prep = prepare(sqlClient, 'CALL deleteCustomer(:name)');

  const rows = await query(sqlClient, prep(input));

  // TODO: maybe check rows for changed values
  return 'success';
};

const addOpenshift = sqlClient => async (cred, input) => {
  if (cred.role !== 'admin') {
    throw new Error('Project creation unauthorized.');
  }
  const prep = prepare(
    sqlClient,
    `CALL CreateOpenshift(
        :id,
        :name,
        :console_url,
        ${input.token ? ':token' : 'NULL'},
        ${input.router_pattern ? ':router_pattern' : 'NULL'},
        ${input.project_user ? ':project_user' : 'NULL'},
        ${input.ssh_host ? ':ssh_host' : 'NULL'},
        ${input.ssh_port ? ':ssh_port' : 'NULL'}
      );
    `,
  );

  const rows = await query(sqlClient, prep(input));
  const openshift = R.path([0, 0], rows);

  return openshift;
};

const addOrUpdateEnvironment = sqlClient => async (cred, input) => {
  const { projects } = cred.permissions;
  const pid = input.project.toString();

  if (cred.role !== 'admin' && !R.contains(pid, projects)) {
    throw new Error('Project creation unauthorized.');
  }
  const prep = prepare(
    sqlClient,
    `CALL CreateOrUpdateEnvironment(
        :name,
        :project,
        :deploy_type,
        :environment_type,
        :openshift_projectname
      );
    `,
  );

  const rows = await query(sqlClient, prep(input));
  const environment = R.path([0, 0], rows);

  return environment;
};

const deleteEnvironment = sqlClient => async (cred, input) => {
  if (cred.role !== 'admin') {
    throw new Error('Unauthorized');
  }

  const prep = prepare(sqlClient, 'CALL DeleteEnvironment(:name, :project)');
  const rows = await query(sqlClient, prep(input));

  // TODO: maybe check rows for changed result
  return 'success';
};

const deleteOpenshift = sqlClient => async (cred, input) => {
  if (cred.role !== 'admin') {
    throw new Error('Unauthorized');
  }

  const prep = prepare(sqlClient, 'CALL deleteOpenshift(:name)');
  const rows = await query(sqlClient, prep(input));

  // TODO: maybe check rows for changed result
  return 'success';
};

const addNotificationSlack = sqlClient => async (cred, input) => {
  if (cred.role !== 'admin') {
    throw new Error('Project creation unauthorized.');
  }

  const prep = prepare(sqlClient, 'CALL CreateNotificationSlack(:name, :webhook, :channel)');

  const rows = await query(sqlClient, prep(input));
  const slack = R.path([0, 0], rows);

  return slack;
};

const deleteNotificationSlack = sqlClient => async (cred, input) => {
  if (cred.role !== 'admin') {
    throw new Error('Project creation unauthorized.');
  }

  const prep = prepare(sqlClient, 'CALL DeleteNotificationSlack(:name)');
  const rows = await query(sqlClient, prep(input));

  // TODO: maybe check rows for changed result
  return 'success';
};

const addNotificationToProject = sqlClient => async (cred, input) => {
  if (cred.role !== 'admin') {
    throw new Error('Project creation unauthorized.');
  }

  const prep = prepare(
    sqlClient,
    'CALL CreateProjectNotification(:project, :notificationType, :notificationName)',
  );
  const rows = await query(sqlClient, prep(input));
  const project = R.path([0, 0], rows);

  return project;
};

const removeNotificationFromProject = sqlClient => async (cred, input) => {
  if (cred.role !== 'admin') {
    throw new Error('unauthorized.');
  }
  const prep = prepare(
    sqlClient,
    'CALL DeleteProjectNotification(:project, :notificationType, :notificationName)',
  );
  const rows = await query(sqlClient, prep(input));
  const project = R.path([0, 0], rows);

  return project;
};

const addSshKeyToProject = sqlClient => async (cred, input) => {
  if (cred.role !== 'admin') {
    throw new Error('unauthorized.');
  }

  const prep = prepare(sqlClient, 'CALL CreateProjectSshKey(:project, :sshKey)');
  const rows = await query(sqlClient, prep(input));
  const project = R.path([0, 0], rows);

  return project;
};

const removeSshKeyFromProject = sqlClient => async (cred, input) => {
  if (cred.role !== 'admin') {
    throw new Error('unauthorized.');
  }

  const prep = prepare(sqlClient, 'CALL DeleteProjectSshKey(:project, :sshKey)');
  const rows = await query(sqlClient, prep(input));
  const project = R.path([0, 0], rows);

  return project;
};

const addSshKeyToCustomer = sqlClient => async (cred, input) => {
  if (cred.role !== 'admin') {
    throw new Error('unauthorized.');
  }

  const prep = prepare(sqlClient, 'CALL CreateCustomerSshKey(:customer, :sshKey)');
  const rows = await query(sqlClient, prep(input));
  const customer = R.path([0, 0], rows);

  return customer;
};

const removeSshKeyFromCustomer = sqlClient => async (cred, input) => {
  if (cred.role !== 'admin') {
    throw new Error('Unauthorized.');
  }

  const prep = prepare(sqlClient, 'CALL DeleteCustomerSshKey(:customer, :sshKey)');
  const rows = await query(sqlClient, prep(input));
  const customer = R.path([0, 0], rows);

  return customer;
};

const truncateTable = sqlClient => async (cred, args) => {
  if (cred.role !== 'admin') {
    throw new Error('Unauthorized');
  }

  const { tableName } = args;

  const prep = prepare(sqlClient, `TRUNCATE table \`${tableName}\``);

  const rows = await query(sqlClient, prep(args));

  // TODO: eventually check rows for success
  return 'success';
};

const daoFns = {
  getPermissions,
  getCustomerSshKeys,
  getAllCustomers,
  getAllOpenshifts,
  getOpenshiftByProjectId,
  getProjectByEnvironmentId,
  getEnvironmentsByProjectId,
  getProjectByGitUrl,
  getNotificationsByProjectId,
  getSshKeysByProjectId,
  getSshKeysByCustomerId,
  getCustomerByProjectId,
  getProjectByName,
  getAllProjects,
  addProject,
  deleteProject,
  addSshKey,
  deleteSshKey,
  addCustomer,
  deleteCustomer,
  addOpenshift,
  deleteOpenshift,
  addNotificationSlack,
  deleteNotificationSlack,
  addNotificationToProject,
  removeNotificationFromProject,
  addSshKeyToProject,
  removeSshKeyFromProject,
  addSshKeyToCustomer,
  removeSshKeyFromCustomer,
  addOrUpdateEnvironment,
  deleteEnvironment,
  truncateTable,
};

// Maps all dao functions to given sqlClient
// "make" is the FP equivalent of `new Dao()` in OOP
// sqlClient: the mariadb client instance provided by the node-mariadb module
const make = sqlClient => R.mapObjIndexed((fn, name) => fn(sqlClient), daoFns);

module.exports = {
  ...daoFns,
  make,
  ifNotAdmin,
  whereAnd,
  inClause,
  inClauseOr,
};<|MERGE_RESOLUTION|>--- conflicted
+++ resolved
@@ -357,12 +357,6 @@
         :customer,
         :git_url,
         :openshift,
-<<<<<<< HEAD
-        ${input.active_systems_deploy ? ':active_systems_deploy' : '"lagoon_openshiftBuildDeploy"'},
-        ${input.active_systems_remove ? ':active_systems_remove' : '"lagoon_openshiftRemove"'},
-        ${input.branches ? ':branches' : '"true"'},
-        ${input.pullrequests ? "IF(STRCMP(:pullrequests, 'true'), 1, 0)" : 'NULL'},
-=======
         ${
           input.active_systems_deploy
             ? ':active_systems_deploy'
@@ -380,7 +374,6 @@
         },
         ${input.branches ? ':branches' : '"true"'},
         ${input.pullrequests ? ':pullrequests' : '"true"'},
->>>>>>> 9d308c1b
         ${input.production_environment ? ':production_environment' : 'NULL'}
       );
     `,
