--- conflicted
+++ resolved
@@ -333,9 +333,13 @@
     bytesUsed: Int!
   }
 
-<<<<<<< HEAD
   input AddCustomerInput {
-=======
+    id: Int
+    name: String!
+    comment: String
+    privateKey: String
+  }
+
   input DeploymentInput {
     id: Int
     name: String!
@@ -364,14 +368,6 @@
   input UpdateDeploymentInput {
     id: Int!
     patch: UpdateDeploymentPatchInput!
-  }
-
-  input CustomerInput {
->>>>>>> f59392ef
-    id: Int
-    name: String!
-    comment: String
-    privateKey: String
   }
 
   input AddOpenshiftInput {
@@ -604,7 +600,6 @@
     removeNotificationFromProject(
       input: RemoveNotificationFromProjectInput!
     ): Project
-<<<<<<< HEAD
     removeAllNotificationsFromAllProjects: String
     addOpenshift(input: AddOpenshiftInput!): Openshift
     updateOpenshift(input: UpdateOpenshiftInput!): Openshift
@@ -629,16 +624,9 @@
     addUserToProject(input: AddUserToProjectInput!): Project
     removeUserFromProject(input: RemoveUserFromProjectInput!): Project
     removeAllUsersFromAllProjects: String
-=======
-    addSshKeyToProject(input: SshKeyToProjectInput!): Project
-    removeSshKeyFromProject(input: RemoveSshKeyFromProjectInput!): Project
-    addSshKeyToCustomer(input: SshKeyToCustomerInput!): Customer
-    removeSshKeyFromCustomer(input: RemoveSshKeyFromCustomerInput!): Customer
     addDeployment(input: DeploymentInput!): Deployment
     deleteDeployment(input: DeleteDeploymentInput!): String
     updateDeployment(input: UpdateDeploymentInput): Deployment
-    truncateTable(tableName: String!): String
->>>>>>> f59392ef
   }
 `;
 
@@ -685,9 +673,7 @@
   [R.T, R.identity],
 ]);
 
-<<<<<<< HEAD
 const getDao = req => req.app.get('context').dao;
-=======
 const deploymentStatusTypeToString = R.cond([
   [R.equals('NEW'), R.toLower],
   [R.equals('PENDING'), R.toLower],
@@ -699,10 +685,6 @@
   [R.T, R.identity],
 ]);
 
-const getCtx = req => req.app.get('context');
-const getDao = req => getCtx(req).dao;
->>>>>>> f59392ef
-
 const resolvers = {
   Project: {
     customer: async (project, args, req) => {
@@ -783,7 +765,7 @@
     environment: async (deployment, args, req) => {
       const dao = getDao(req);
       return dao.getEnvironmentByDeploymentId(req.credentials, deployment.id);
-    }
+    },
   },
   Notification: {
     __resolveType(obj) {
@@ -804,10 +786,10 @@
     },
   },
   User: {
-    sshKeys: async({ id }, args, req) => {
+    sshKeys: async ({ id }, args, req) => {
       const dao = getDao(req);
       return dao.getUserSshKeys(req.credentials, id);
-    }
+    },
   },
   Query: {
     userBySshKey: async (root, args, req) => {
@@ -1146,9 +1128,14 @@
       const ret = await dao.removeUserFromProject(req.credentials, args.input);
       return ret;
     },
-<<<<<<< HEAD
     removeAllUsersFromAllProjects: async (root, args, req) => {
-=======
+      const dao = getDao(req);
+      const ret = await dao.removeAllUsersFromAllProjects(
+        req.credentials,
+        args,
+      );
+      return ret;
+    },
     addDeployment: async (root, args, req) => {
       const dao = getDao(req);
       const input = R.over(R.lensProp('status'), deploymentStatusTypeToString)(
@@ -1165,18 +1152,9 @@
     updateDeployment: async (root, args, req) => {
       const dao = getDao(req);
       const input = R.over(R.lensPath(['patch', 'status']), deploymentStatusTypeToString)(
-        args.input
+        args.input,
       );
       const ret = await dao.updateDeployment(req.credentials, input);
-      return ret;
-    },
-    truncateTable: async (root, args, req) => {
->>>>>>> f59392ef
-      const dao = getDao(req);
-      const ret = await dao.removeAllUsersFromAllProjects(
-        req.credentials,
-        args,
-      );
       return ret;
     },
   },
