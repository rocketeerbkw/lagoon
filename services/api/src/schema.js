--- conflicted
+++ resolved
@@ -47,11 +47,7 @@
     firstName: String
     lastName: String
     comment: String
-<<<<<<< HEAD
-    data: String
-=======
     gitlabId: Int
->>>>>>> 6f790e34
     sshKeys: [SshKey]
   }
 
@@ -371,11 +367,7 @@
     firstName: String
     lastName: String
     comment: String
-<<<<<<< HEAD
-    data: String
-=======
     gitlabId: Int
->>>>>>> 6f790e34
   }
 
   input UpdateUserPatchInput {
@@ -383,11 +375,7 @@
     firstName: String
     lastName: String
     comment: String
-<<<<<<< HEAD
-    data: String
-=======
     gitlabId: Int
->>>>>>> 6f790e34
   }
 
   input UpdateUserInput {
