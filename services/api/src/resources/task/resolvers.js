--- conflicted
+++ resolved
@@ -1,13 +1,10 @@
 // @flow
 
 const R = require('ramda');
-<<<<<<< HEAD
 const { sendToLagoonLogs } = require('@lagoon/commons/src/logs');
 const { createTaskTask } = require('@lagoon/commons/src/tasks');
 const { pubSub, createEnvironmentFilteredSubscriber } = require('../../clients/pubSub');
 const esClient = require('../../clients/esClient');
-=======
->>>>>>> 60506746
 const sqlClient = require('../../clients/sqlClient');
 const {
   knex,
@@ -18,15 +15,12 @@
   isPatchEmpty,
 } = require('../../util/db');
 const Sql = require('./sql');
-<<<<<<< HEAD
+const EVENTS = require('./events');
+const Helpers = require('./helpers');
 const projectSql = require('../project/sql');
 const environmentSql = require('../environment/sql');
-const EVENTS = require('./events');
-=======
-const Helpers = require('./helpers');
 const environmentHelpers = require('../environment/helpers');
 const envValidators = require('../environment/validators');
->>>>>>> 60506746
 
 /* ::
 
@@ -68,13 +62,9 @@
 
   const rows = await query(sqlClient, prep({ eid }));
 
-<<<<<<< HEAD
   const newestFirst = R.sort(R.descend(R.prop('created')), rows);
 
-  return newestFirst.map(row => injectLogs(row));
-=======
-  return rows.map(row => Helpers.injectLogs(row));
->>>>>>> 60506746
+  return newestFirst.map(row => Helpers.injectLogs(row));
 };
 
 const getTaskByRemoteId = async (
@@ -156,72 +146,7 @@
     execute,
   });
 
-<<<<<<< HEAD
-  if (role !== 'admin') {
-    const rows = await query(
-      sqlClient,
-      Sql.selectPermsForEnvironment(environment),
-    );
-
-    if (
-      !R.contains(R.path(['0', 'pid'], rows), projects) &&
-      !R.contains(R.path(['0', 'cid'], rows), customers)
-    ) {
-      throw new Error('Unauthorized.');
-    }
-  }
-
-  const {
-    info: { insertId },
-  } = await query(
-    sqlClient,
-    Sql.insertTask({
-      id,
-      name,
-      status,
-      created,
-      started,
-      completed,
-      environment,
-      service,
-      command,
-      remoteId,
-    }),
-  );
-
-  let rows = await query(sqlClient, Sql.selectTask(insertId));
-  const taskData = await injectLogs(R.prop(0, rows));
-
-  pubSub.publish(EVENTS.TASK.ADDED, taskData);
-
-  // Allow creating task data w/o executing the task
-  if (role === 'admin' && execute === false) {
-    return taskData;
-  }
-
-  rows = await query(sqlClient, environmentSql.selectEnvironmentById(taskData.environment));
-  const environmentData = R.prop(0, rows);
-
-  rows = await query(sqlClient, projectSql.selectProject(environmentData.project));
-  const projectData = R.prop(0, rows);
-
-  try {
-    await createTaskTask({ task: taskData, project: projectData, environment: environmentData });
-  } catch (error) {
-    sendToLagoonLogs(
-      'error',
-      projectData.name,
-      '',
-      'api:addTask',
-      { taskId: taskData.id },
-      `*[${projectData.name}]* Task not initiated, reason: ${error}`,
-    );
-  }
-
-  return taskData;
-=======
-  return Helpers.injectLogs(taskData);
->>>>>>> 60506746
+  return taskData;
 };
 
 const deleteTask = async (
@@ -317,14 +242,11 @@
   );
 
   const rows = await query(sqlClient, Sql.selectTask(id));
-  const taskData = await injectLogs(R.prop(0, rows));
-
-<<<<<<< HEAD
+  const taskData = await Helpers.injectLogs(R.prop(0, rows));
+
   pubSub.publish(EVENTS.TASK.UPDATED, taskData);
 
   return taskData;
-=======
-  return Helpers.injectLogs(R.prop(0, rows));
 };
 
 const taskDrushArchiveDump = async (
@@ -358,7 +280,7 @@
     execute: true,
   });
 
-  return Helpers.injectLogs(taskData);
+  return taskData;
 };
 
 const taskDrushSqlSync = async (
@@ -389,7 +311,7 @@
     execute: true,
   });
 
-  return Helpers.injectLogs(taskData);
+  return taskData;
 };
 
 const taskDrushRsyncFiles = async (
@@ -420,8 +342,7 @@
     execute: true,
   });
 
-  return Helpers.injectLogs(taskData);
->>>>>>> 60506746
+  return taskData;
 };
 
 const taskSubscriber = createEnvironmentFilteredSubscriber(
@@ -437,13 +358,10 @@
   addTask,
   deleteTask,
   updateTask,
-<<<<<<< HEAD
-  taskSubscriber,
-=======
   taskDrushArchiveDump,
   taskDrushSqlSync,
   taskDrushRsyncFiles,
->>>>>>> 60506746
+  taskSubscriber,
 };
 
 module.exports = Resolvers;