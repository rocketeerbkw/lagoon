// @flow

const { knex } = require('../../util/db');

/* ::

import type {Cred, SqlObj} from '../';

*/

const Sql /* : SqlObj */ = {
  createProjectNotification: (input /* : Object */) => {
    const { pid, notificationType, nid } = input;

    return knex('project_notification')
      .insert({
        pid,
        type: notificationType,
        nid,
      })
      .toString();
  },
  selectProjectNotificationByNotificationName: (input /* : Object */) => {
    const { name, type } = input;

    return knex('project_notification AS pn')
      .joinRaw(
        `JOIN notification_${type} AS nt ON pn.nid = nt.id AND pn.type = ?`,
        [type],
      )
      .where('nt.name', '=', name)
      .select('nt.*', 'pn.*', knex.raw('? as type', [type]))
      .toString();
  },
  deleteProjectNotification: (input /* : Object */) => {
    const deleteQuery = knex.raw(
      `DELETE pn
      FROM project_notification as pn
      LEFT JOIN :notificationTable: AS nt ON pn.nid = nt.id AND pn.type = :notificationType
      LEFT JOIN project as p on pn.pid = p.id
      WHERE p.name = :project
      AND nt.name = :notificationName`,
      {
        ...input,
        notificationTable: `notification_${input.notificationType}`,
      },
    );

    return deleteQuery.toString();
  },
  selectProjectById: (input /* : Object */) =>
    knex('project')
      .select('*')
      .where({
        'project.id': input,
      })
      .toString(),
  selectProjectByName: (input /* : Object */) => {
    const { project } = input;

    return knex('project')
      .select('*')
      .where({
        'project.name': project,
      })
      .toString();
  },
  selectProjectNotification: (input /* : Object */) => {
    const { project, notificationType, notificationName } = input;
    return knex({ p: 'project', nt: `notification_${notificationType}` })
      .where({ 'p.name': project })
      .andWhere({ 'nt.name': notificationName })
      .select({ pid: 'p.id', nid: 'nt.id' })
      .toString();
  },
  updateNotificationMicrosoftTeams: (input /* : Object */) => {
    const { name, patch } = input;

    return knex('notification_microsoftteams')
      .where('name', '=', name)
      .update(patch)
      .toString();
  },
  updateNotificationRocketChat: (input /* : Object */) => {
    const { name, patch } = input;

    return knex('notification_rocketchat')
      .where('name', '=', name)
      .update(patch)
      .toString();
  },
<<<<<<< HEAD
  updateNotificationSlack: (input /* : Object */) => {
    const { name, patch } = input;

    return knex('notification_slack')
      .where('name', '=', name)
      .update(patch)
      .toString();
  },
  selectNotificationsByTypeByProjectId: (
    input /* : Object */,
  ) => {
=======
  selectNotificationsByTypeByProjectId: (input /* : Object */) => {
>>>>>>> 5f04751d
    const { type, pid } = input;
    const selectQuery = knex('project_notification AS pn').joinRaw(
      `JOIN notification_${type} AS nt ON pn.nid = nt.id AND pn.type = ?`,
      [type],
    );

    return selectQuery
      .where('pn.pid', '=', pid)
      .select('nt.*', 'pn.type')
      .toString();
  },
  selectNotificationMicrosoftTeamsByName:  (name /* : string */) =>
    knex('notification_microsoftteams')
      .where('name', '=', name)
      .toString(),
  selectNotificationRocketChatByName: (name /* : string */) =>
    knex('notification_rocketchat')
      .where('name', '=', name)
      .toString(),
  selectNotificationSlackByName: (name /* : string */) =>
    knex('notification_slack')
      .where('name', '=', name)
      .toString(),
  selectUnassignedNotificationsByType: (notificationType /* : string */) =>
    knex(`notification_${notificationType} AS nt`)
      .leftJoin(
        knex.raw(
          'project_notification AS pn ON pn.nid = nt.id AND pn.type = ?',
          [notificationType],
        ),
      )
      .whereRaw('pn.nid IS NULL and pn.pid IS NULL')
      .select('nt.*', knex.raw('? as type', [notificationType]))
      .toString(),
  selectProjectNotificationsWithoutAccess: (
    { permissions: { projects } } /* : Cred */,
    { nids } /* : { nids: Array<number> } */,
  ) =>
    knex('project_notification AS pn')
      .join('project AS p', 'pn.pid', '=', 'p.id')
      .whereIn('pn.nid', nids)
      .whereNotIn('pn.pid', projects)
      .select('pn.*')
      .toString(),
  truncateNotificationSlack: () =>
    knex('notification_slack')
      .truncate()
      .toString(),
  truncateNotificationRocketchat: () =>
    knex('notification_rocketchat')
      .truncate()
      .toString(),
  truncateNotificationMicrosoftTeams: () =>
    knex('notification_microsoftteams')
      .truncate()
      .toString(),
  truncateProjectNotification: () =>
    knex('project_notification')
      .truncate()
      .toString(),
};

module.exports = Sql;<|MERGE_RESOLUTION|>--- conflicted
+++ resolved
@@ -89,7 +89,6 @@
       .update(patch)
       .toString();
   },
-<<<<<<< HEAD
   updateNotificationSlack: (input /* : Object */) => {
     const { name, patch } = input;
 
@@ -98,12 +97,7 @@
       .update(patch)
       .toString();
   },
-  selectNotificationsByTypeByProjectId: (
-    input /* : Object */,
-  ) => {
-=======
   selectNotificationsByTypeByProjectId: (input /* : Object */) => {
->>>>>>> 5f04751d
     const { type, pid } = input;
     const selectQuery = knex('project_notification AS pn').joinRaw(
       `JOIN notification_${type} AS nt ON pn.nid = nt.id AND pn.type = ?`,
