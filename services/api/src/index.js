const logger = require('./logger');
const createServer = require('./server');
const MariaSQL = require('mariasql');
const elasticsearch = require('elasticsearch');

(async () => {
  logger.debug('Starting to boot the application.');

  try {
    const { JWTSECRET, JWTAUDIENCE, LOGSDB_ADMIN_PASSWORD } = process.env;

    const sqlClient = new MariaSQL({
      host: 'api-db',
      port: 3306,
      user: 'api',
      password: 'api',
      db: 'infrastructure',
    });

    const esClient = new elasticsearch.Client({
      host: 'logs-db:9200',
      log: 'warning',
<<<<<<< HEAD
=======
      httpAuth: `admin:${LOGSDB_ADMIN_PASSWORD}`
>>>>>>> e46f6816
    });

    sqlClient.on('error', (error) => {
      logger.error(error);
    });

    await createServer({
      jwtSecret: JWTSECRET,
      jwtAudience: JWTAUDIENCE,
      sqlClient,
      esClient,
    });

    logger.debug('Finished booting the application.');
  } catch (e) {
    logger.error('Error occurred while starting the application');
    logger.error(e.stack);
  }
})();<|MERGE_RESOLUTION|>--- conflicted
+++ resolved
@@ -20,10 +20,7 @@
     const esClient = new elasticsearch.Client({
       host: 'logs-db:9200',
       log: 'warning',
-<<<<<<< HEAD
-=======
-      httpAuth: `admin:${LOGSDB_ADMIN_PASSWORD}`
->>>>>>> e46f6816
+      httpAuth: `admin:${LOGSDB_ADMIN_PASSWORD}`,
     });
 
     sqlClient.on('error', (error) => {
