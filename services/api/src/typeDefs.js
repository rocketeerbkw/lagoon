// @flow

const gql = require('./util/gql');

// TODO: Split up this file

// TODO: Re-enable Prettier after the problem with escaping interpolation in
// embedded GraphQL in JS is fixed and new version released.
// Ref: https://github.com/prettier/prettier/issues/4974
// prettier-ignore
const typeDefs = gql`
  scalar Upload
  scalar Date

  enum SshKeyType {
    SSH_RSA
    SSH_ED25519
  }

  enum DeployType {
    BRANCH
    PULLREQUEST
    PROMOTE
  }

  enum EnvType {
    PRODUCTION
    DEVELOPMENT
  }

  enum NotificationType {
    SLACK
    ROCKETCHAT
<<<<<<< HEAD
    MICROSOFTTEAMS
=======
    EMAIL
>>>>>>> e58436ce
  }

  enum DeploymentStatusType {
    NEW
    PENDING
    RUNNING
    CANCELLED
    ERROR
    FAILED
    COMPLETE
  }

  enum EnvVariableType {
    PROJECT
    ENVIRONMENT
  }

  enum EnvVariableScope {
    BUILD
    RUNTIME
    GLOBAL
  }

  enum TaskStatusType {
    ACTIVE
    SUCCEEDED
    FAILED
  }

  enum RestoreStatusType {
    PENDING
    SUCCESSFUL
    FAILED
  }

  enum EnvOrderType {
    NAME
    UPDATED
  }

  enum ProjectOrderType {
    NAME
    CREATED
  }

  enum GroupRole {
    GUEST
    REPORTER
    DEVELOPER
    MAINTAINER
    OWNER
  }

  type File {
    id: Int
    filename: String
    download: String
    created: String
  }

  type SshKey {
    id: Int
    name: String
    keyValue: String
    keyType: String
    keyFingerprint: String
    created: String
  }

  type User {
    id: String
    email: String
    firstName: String
    lastName: String
    comment: String
    gitlabId: Int
    sshKeys: [SshKey]
    groups: [Group]
  }

  type GroupMembership {
    user: User
    role: GroupRole
  }

  type Group {
    id: String
    name: String
    groups: [Group]
    members: [GroupMembership]
  }

  type Openshift {
    id: Int
    name: String
    consoleUrl: String
    token: String
    routerPattern: String
    projectUser: String
    sshHost: String
    sshPort: String
    created: String
  }

  type NotificationMicrosoftTeams {
    id: Int
    name: String
    webhook: String
  }

  type NotificationRocketChat {
    id: Int
    name: String
    webhook: String
    channel: String
  }

  type NotificationSlack {
    id: Int
    name: String
    webhook: String
    channel: String
  }

  type NotificationEmail {
    id: Int
    name: String
    emailAddress: String
  }

  type UnassignedNotification {
    id: Int
    name: String
    type: String
  }

<<<<<<< HEAD
  union Notification = NotificationRocketChat | NotificationSlack | NotificationMicrosoftTeams
=======
  union Notification = NotificationRocketChat | NotificationSlack | NotificationEmail
>>>>>>> e58436ce

  """
  Lagoon Project (like a git repository)
  """
  type Project {
    """
    ID of project
    """
    id: Int
    """
    Name of project
    """
    name: String
    """
    Git URL, needs to be SSH Git URL in one of these two formats
    - git@192.168.99.1/project1.git
    - ssh://git@192.168.99.1:2222/project1.git
    """
    gitUrl: String
    """
    SSH Private Key for Project
    Will be used to authenticate against the Git Repo of the Project
    Needs to be in single string separated by \`\n\`, example:
    \`\`\`
    -----BEGIN RSA PRIVATE KEY-----\nMIIJKQIBAAKCAgEA+o[...]P0yoL8BoQQG2jCvYfWh6vyglQdrDYx/o6/8ecTwXokKKh6fg1q\n-----END RSA PRIVATE KEY-----
    \`\`\`
    """
    privateKey: String
    """
    Set if the .lagoon.yml should be found in a subfolder
    Usefull if you have multiple Lagoon projects per Git Repository
    """
    subfolder: String
    """
    Notifications that should be sent for this project
    """
    notifications(type: NotificationType): [Notification]
    """
    Which internal Lagoon System is responsible for deploying
    Currently only 'lagoon_openshiftBuildDeploy' exists
    """
    activeSystemsDeploy: String
    """
    Which internal Lagoon System is responsible for promoting
    Currently only 'lagoon_openshiftBuildDeploy' exists
    """
    activeSystemsPromote: String
    """
    Which internal Lagoon System is responsible for promoting
    Currently only 'lagoon_openshiftRemove' exists
    """
    activeSystemsRemove: String
    """
    Which internal Lagoon System is responsible for tasks
    Currently only 'lagoon_openshiftJob' exists
    """
    activeSystemsTask: String
    """
    Which branches should be deployed, can be one of:
    - \`true\` - all branches are deployed
    - \`false\` - no branches are deployed
    - REGEX - regex of all branches that should be deployed, example: \`^(master|staging)$\`
    """
    branches: String
    """
    Which Pull Requests should be deployed, can be one of:
    - \`true\` - all pull requests are deployed
    - \`false\` - no pull requests are deployed
    - REGEX - regex of all Pull Request titles that should be deployed, example: \`[BUILD]\`
    """
    pullrequests: String
    """
    Which environment(the name) should be marked as the production environment.
    *Important:* If you change this, you need to deploy both environments (the current and previous one) that are affected in order for the change to propagate correctly
    """
    productionEnvironment: String
    """
    Should this project have auto idling enabled (\`1\` or \`0\`)
    """
    autoIdle: Int
    """
    Should storage for this environment be calculated (\`1\` or \`0\`)
    """
    storageCalc: Int
    """
    Reference to OpenShift Object this Project should be deployed to
    """
    openshift: Openshift
    """
    Pattern of OpenShift Project/Namespace that should be generated, default: \`$\{project}-$\{environmentname}\`
    """
    openshiftProjectPattern: String
    """
    How many environments can be deployed at one timeout
    """
    developmentEnvironmentsLimit: Int
    """
    Deployed Environments for this Project
    """
    environments(
      """
      Filter by Environment Type
      """
      type: EnvType
      """
      Include deleted Environments (by default deleted environment are hidden)
      """
      includeDeleted: Boolean
    ): [Environment]
    """
    Creation Timestamp of Project
    """
    created: String
    """
    Environment variables available during build-time and run-time
    """
    envVariables: [EnvKeyValue]
    """
    Which groups are directly linked to project
    """
    groups: [Group]
  }

  """
  Lagoon Environment (for each branch, pullrequest there is an individual environment)
  """
  type Environment {
    """
    Internal ID of this Environment
    """
    id: Int
    """
    Name of this Environment
    """
    name: String
    """
    Reference to the Project Object
    """
    project: Project
    """
    Which Deployment Type this environment is, can be \`branch\`, \`pullrequest\`, \`promote\`
    """
    deployType: String
    """
    The version control base ref for deployments (e.g., branch name, tag, or commit id)
    """
    deployBaseRef: String
    """
    The version control head ref for deployments (e.g., branch name, tag, or commit id)
    """
    deployHeadRef: String
    """
    The title of the last deployment (PR title)
    """
    deployTitle: String
    """
    Should this environment have auto idling enabled (\`1\` or \`0\`)
    """
    autoIdle: Int
    """
    Which Environment Type this environment is, can be \`production\`, \`development\`
    """
    environmentType: String
    """
    Name of the OpenShift Project/Namespace this environment is deployed into
    """
    openshiftProjectName: String
    """
    Unix Timestamp of the last time this environment has been updated
    """
    updated: String
    """
    Unix Timestamp if the creation time
    """
    created: String
    """
    Unix Timestamp of when this project has been deleted
    """
    deleted: String
    """
    Reference to EnvironmentHoursMonth API Object, which returns how many hours this environment ran in a specific month
    """
    hoursMonth(month: Date): EnvironmentHoursMonth
    """
    Reference to EnvironmentStorage API Object, which shows the Storage consumption of this environment per day
    """
    storages: [EnvironmentStorage]
    """
    Reference to EnvironmentStorageMonth API Object, which returns how many storage per day this environment used in a specific month
    """
    storageMonth(month: Date): EnvironmentStorageMonth
    """
    Reference to EnvironmentHitsMonth API Object, which returns how many hits this environment generated in a specific month
    """
    hitsMonth(month: Date): EnvironmentHitsMonth
    """
    Environment variables available during build-time and run-time
    """
    envVariables: [EnvKeyValue]
    route: String
    routes: String
    monitoringUrls: String
    deployments(name: String): [Deployment]
    backups(includeDeleted: Boolean): [Backup]
    tasks(id: Int): [Task]
    services: [EnvironmentService]
  }

  type EnvironmentHitsMonth {
    total: Int
  }

  type EnvironmentStorage {
    id: Int
    environment: Environment
    persistentStorageClaim: String
    bytesUsed: Float
    updated: String
  }

  type EnvironmentStorageMonth {
    month: String
    bytesUsed: Float
  }

  type EnvironmentHoursMonth {
    month: String
    hours: Int
  }

  type EnvironmentService {
    id: Int
    name: String
  }

  type Backup {
    id: Int
    environment: Environment
    source: String
    backupId: String
    created: String
    deleted: String
    restore: Restore
  }

  type Restore {
    id: Int
    backupId: String
    status: String
    restoreLocation: String
    created: String
  }

  type Deployment {
    id: Int
    name: String
    status: String
    created: String
    started: String
    completed: String
    environment: Environment
    remoteId: String
    buildLog: String
  }

  type EnvKeyValue {
    id: Int
    scope: String
    name: String
    value: String
  }

  type Task {
    id: Int
    name: String
    status: String
    created: String
    started: String
    completed: String
    environment: Environment
    service: String
    command: String
    remoteId: String
    logs: String
    files: [File]
  }

  input DeleteEnvironmentInput {
    name: String!
    project: String!
    execute: Boolean
  }

  type Query {
    """
    Returns User Object by a given sshKey
    """
    userBySshKey(sshKey: String!): User
    """
    Returns Project Object by a given name
    """
    projectByName(name: String!): Project
    """
    Returns Project Object by a given gitUrl (only the first one if there are multiple)
    """
    projectByGitUrl(gitUrl: String!): Project
    environmentByName(name: String!, project: Int!): Environment
    """
    Returns Environment Object by a given openshiftProjectName
    """
    environmentByOpenshiftProjectName(
      openshiftProjectName: String!
    ): Environment
    userCanSshToEnvironment(
      openshiftProjectName: String
    ): Environment
    deploymentByRemoteId(id: String): Deployment
    taskByRemoteId(id: String): Task
    """
    Returns all Project Objects matching given filters (all if no filter defined)
    """
    allProjects(createdAfter: String, gitUrl: String, order: ProjectOrderType): [Project]
    """
    Returns all OpenShift Objects
    """
    allOpenshifts: [Openshift]
    """
    Returns all Environments matching given filter (all if no filter defined)
    """
    allEnvironments(createdAfter: String, type: EnvType, order: EnvOrderType): [Environment]
    """
    Returns all Groups matching given filter (all if no filter defined)
    """
    allGroups(name: String): [Group]
  }

  # Must provide id OR name
  input ProjectInput {
    id: Int
    name: String
  }

  # Must provide id OR name and project
  input EnvironmentInput {
    id: Int
    name: String
    project: ProjectInput
  }

  input AddSshKeyInput {
    id: Int
    name: String!
    keyValue: String!
    keyType: SshKeyType!
    user: UserInput!
  }

  input DeleteSshKeyInput {
    name: String!
  }

  input AddProjectInput {
    id: Int
    name: String!
    gitUrl: String!
    subfolder: String
    openshift: Int!
    openshiftProjectPattern: String
    activeSystemsDeploy: String
    activeSystemsPromote: String
    activeSystemsRemove: String
    activeSystemsTask: String
    branches: String
    pullrequests: String
    productionEnvironment: String!
    autoIdle: Int
    storageCalc: Int
    developmentEnvironmentsLimit: Int
    privateKey: String
  }

  input AddEnvironmentInput {
    id: Int
    name: String!
    project: Int!
    deployType: DeployType!
    deployBaseRef: String!
    deployHeadRef: String
    deployTitle: String
    environmentType: EnvType!
    openshiftProjectName: String!
  }

  input AddOrUpdateEnvironmentStorageInput {
    environment: Int!
    persistentStorageClaim: String!
    bytesUsed: Int!
  }

  input AddBackupInput {
    id: Int
    environment: Int!
    source: String!
    backupId: String!
    created: String!
  }

  input DeleteBackupInput {
    backupId: String!
  }

  input AddRestoreInput {
    id: Int
    status: RestoreStatusType
    restoreLocation: String
    created: String
    execute: Boolean
    backupId: String!
  }

  input UpdateRestoreInput {
    backupId: String!
    patch: UpdateRestorePatchInput!
  }

  input UpdateRestorePatchInput {
    status: RestoreStatusType
    created: String
    restoreLocation: String
  }


  input DeploymentInput {
    id: Int
    name: String!
    status: DeploymentStatusType!
    created: String!
    started: String
    completed: String
    environment: Int!
    remoteId: String
  }

  input DeleteDeploymentInput {
    id: Int!
  }

  input UpdateDeploymentPatchInput {
    name: String
    status: DeploymentStatusType
    created: String
    started: String
    completed: String
    environment: Int
    remoteId: String
  }

  input UpdateDeploymentInput {
    id: Int!
    patch: UpdateDeploymentPatchInput!
  }

  input TaskInput {
    id: Int
    name: String!
    status: TaskStatusType
    created: String
    started: String
    completed: String
    environment: Int!
    service: String
    command: String
    remoteId: String
    execute: Boolean
  }

  input DeleteTaskInput {
    id: Int!
  }

  input UpdateTaskPatchInput {
    name: String
    status: TaskStatusType
    created: String
    started: String
    completed: String
    environment: Int
    service: String
    command: String
    remoteId: String
  }

  input UpdateTaskInput {
    id: Int!
    patch: UpdateTaskPatchInput!
  }

  input AddOpenshiftInput {
    id: Int
    name: String!
    consoleUrl: String!
    token: String
    routerPattern: String
    projectUser: String
    sshHost: String
    sshPort: String
  }

  input DeleteOpenshiftInput {
    name: String!
  }

<<<<<<< HEAD
  input AddNotificationMicrosoftTeamsInput {
    name: String!
    webhook: String!
=======
  input AddNotificationEmailInput {
    name: String!
    emailAddress: String!
>>>>>>> e58436ce
  }

  input AddNotificationRocketChatInput {
    name: String!
    webhook: String!
    channel: String!
  }

  input AddNotificationSlackInput {
    name: String!
    webhook: String!
    channel: String!
  }

<<<<<<< HEAD
  input DeleteNotificationMicrosoftTeamsInput {
=======
  input DeleteNotificationEmailInput {
>>>>>>> e58436ce
    name: String!
  }

  input DeleteNotificationRocketChatInput {
    name: String!
  }

  input DeleteNotificationSlackInput {
    name: String!
  }

  input AddNotificationToProjectInput {
    project: String!
    notificationType: NotificationType!
    notificationName: String!
  }

  input RemoveNotificationFromProjectInput {
    project: String!
    notificationType: NotificationType!
    notificationName: String!
  }

  input AddUserInput {
    email: String!
    firstName: String
    lastName: String
    comment: String
    gitlabId: Int
  }

  input UpdateUserPatchInput {
    email: String
    firstName: String
    lastName: String
    comment: String
    gitlabId: Int
  }

  input UpdateUserInput {
    user: UserInput!
    patch: UpdateUserPatchInput!
  }

  input DeleteUserInput {
    user: UserInput!
  }

  input DeleteProjectInput {
    project: String!
  }

  input UpdateProjectPatchInput {
    name: String
    gitUrl: String
    privateKey: String
    subfolder: String
    activeSystemsDeploy: String
    activeSystemsRemove: String
    activeSystemsTask: String
    branches: String
    productionEnvironment: String
    autoIdle: Int
    storageCalc: Int
    pullrequests: String
    openshift: Int
    openshiftProjectPattern: String
    developmentEnvironmentsLimit: Int
  }

  input UpdateProjectInput {
    id: Int!
    patch: UpdateProjectPatchInput!
  }

  input UpdateOpenshiftPatchInput {
    name: String
    consoleUrl: String
    token: String
    routerPattern: String
    projectUser: String
    sshHost: String
    sshPort: String
  }

  input UpdateOpenshiftInput {
    id: Int!
    patch: UpdateOpenshiftPatchInput!
  }

<<<<<<< HEAD
  input UpdateNotificationMicrosoftTeamsPatchInput {
    name: String
    webhook: String
    channel: String
=======
  input UpdateNotificationEmailPatchInput {
    name: String
    emailAddress: String
>>>>>>> e58436ce
  }

  input UpdateNotificationRocketChatPatchInput {
    name: String
    webhook: String
    channel: String
  }

  input UpdateNotificationSlackPatchInput {
    name: String
    webhook: String
    channel: String
  }

<<<<<<< HEAD
  input UpdateNotificationMicrosoftTeamsInput {
    name: String!
    patch: UpdateNotificationMicrosoftTeamsPatchInput
=======
  input UpdateNotificationEmailInput {
    name: String!
    patch: UpdateNotificationEmailPatchInput
>>>>>>> e58436ce
  }

  input UpdateNotificationRocketChatInput {
    name: String!
    patch: UpdateNotificationRocketChatPatchInput
  }

  input UpdateNotificationSlackInput {
    name: String!
    patch: UpdateNotificationSlackPatchInput
  }

  input UpdateSshKeyPatchInput {
    name: String
    keyValue: String
    keyType: SshKeyType
  }

  input UpdateSshKeyInput {
    id: Int!
    patch: UpdateSshKeyPatchInput!
  }

  input UpdateEnvironmentPatchInput {
    project: Int
    deployType: DeployType
    deployBaseRef: String
    deployHeadRef: String
    deployTitle: String
    environmentType: EnvType
    openshiftProjectName: String
    route: String
    routes: String
    monitoringUrls: String
    autoIdle: Int
  }

  input UpdateEnvironmentInput {
    id: Int!
    patch: UpdateEnvironmentPatchInput
  }

  input EnvVariableInput {
    id: Int
    type: EnvVariableType
    typeId: Int!
    scope: EnvVariableScope
    name: String!
    value: String!
  }

  input DeleteEnvVariableInput {
    id: Int!
  }

  input SetEnvironmentServicesInput {
    environment: Int!
    services: [String]!
  }

  input UploadFilesForTaskInput {
    task: Int!,
    files: [Upload]!,
  }

  input DeleteFilesForTaskInput {
    id: Int!
  }

  input DeployEnvironmentLatestInput {
    environment: EnvironmentInput!
  }

  input DeployEnvironmentBranchInput {
    project: ProjectInput!
    branchName: String!
    branchRef: String
  }

  input DeployEnvironmentPullrequestInput {
    project: ProjectInput!
    number: Int!
    title: String!
    baseBranchName: String!
    baseBranchRef: String!
    headBranchName: String!
    headBranchRef: String!
  }

  input DeployEnvironmentPromoteInput {
    sourceEnvironment: EnvironmentInput!
    project: ProjectInput!
    destinationEnvironment: String!
  }

  input GroupInput {
    id: String
    name: String
  }

  input AddGroupInput {
    name: String!
    parentGroup: GroupInput
  }

  input UpdateGroupPatchInput {
    name: String
  }

  input UpdateGroupInput {
    group: GroupInput!
    patch: UpdateGroupPatchInput!
  }

  input DeleteGroupInput {
    group: GroupInput!
  }

  input UserInput {
    id: String
    email: String
  }

  input UserGroupInput {
    user: UserInput!
    group: GroupInput!
  }

  input UserGroupRoleInput {
    user: UserInput!
    group: GroupInput!
    role: GroupRole!
  }

  input ProjectGroupsInput {
    project: ProjectInput!
    groups: [GroupInput!]!
  }

  type Mutation {
    """
    Add Environment or update if it is already existing
    """
    addOrUpdateEnvironment(input: AddEnvironmentInput!): Environment
    updateEnvironment(input: UpdateEnvironmentInput!): Environment
    deleteEnvironment(input: DeleteEnvironmentInput!): String
    deleteAllEnvironments: String
    """
    Add or update Storage Information for Environment
    """
    addOrUpdateEnvironmentStorage(
      input: AddOrUpdateEnvironmentStorageInput!
    ): EnvironmentStorage
    addNotificationSlack(input: AddNotificationSlackInput!): NotificationSlack
    updateNotificationSlack(
      input: UpdateNotificationSlackInput!
    ): NotificationSlack
    deleteNotificationSlack(input: DeleteNotificationSlackInput!): String
    deleteAllNotificationSlacks: String
    addNotificationRocketChat(
      input: AddNotificationRocketChatInput!
    ): NotificationRocketChat
    updateNotificationRocketChat(
      input: UpdateNotificationRocketChatInput!
    ): NotificationRocketChat
    deleteNotificationRocketChat(
      input: DeleteNotificationRocketChatInput!
    ): String
    deleteAllNotificationRocketChats: String
<<<<<<< HEAD
    addNotificationMicrosoftTeams(
      input: AddNotificationMicrosoftTeamsInput!
    ): NotificationMicrosoftTeams
    updateNotificationMicrosoftTeams(
      input: UpdateNotificationMicrosoftTeamsInput!
    ): NotificationMicrosoftTeams
    deleteNotificationMicrosoftTeams(
      input: DeleteNotificationMicrosoftTeamsInput!
    ): String
    deleteAllNotificationMicrosoftTeams: String
=======
    addNotificationEmail(
      input: AddNotificationEmailInput!
    ): NotificationEmail
    updateNotificationEmail(
      input: UpdateNotificationEmailInput!
    ): NotificationEmail
    deleteNotificationEmail(
      input: DeleteNotificationEmailInput!
    ): String
    deleteAllNotificationEmails: String
>>>>>>> e58436ce
    """
    Connect previous created Notification to a Project
    """
    addNotificationToProject(input: AddNotificationToProjectInput!): Project
    removeNotificationFromProject(
      input: RemoveNotificationFromProjectInput!
    ): Project
    removeAllNotificationsFromAllProjects: String
    addOpenshift(input: AddOpenshiftInput!): Openshift
    updateOpenshift(input: UpdateOpenshiftInput!): Openshift
    deleteOpenshift(input: DeleteOpenshiftInput!): String
    deleteAllOpenshifts: String
    addProject(input: AddProjectInput!): Project
    updateProject(input: UpdateProjectInput!): Project
    deleteProject(input: DeleteProjectInput!): String
    deleteAllProjects: String
    addSshKey(input: AddSshKeyInput!): SshKey
    updateSshKey(input: UpdateSshKeyInput!): SshKey
    deleteSshKey(input: DeleteSshKeyInput!): String
    deleteAllSshKeys: String
    removeAllSshKeysFromAllUsers: String
    addUser(input: AddUserInput!): User
    updateUser(input: UpdateUserInput!): User
    deleteUser(input: DeleteUserInput!): String
    deleteAllUsers: String
    addDeployment(input: DeploymentInput!): Deployment
    deleteDeployment(input: DeleteDeploymentInput!): String
    updateDeployment(input: UpdateDeploymentInput): Deployment
    addBackup(input: AddBackupInput!): Backup
    deleteBackup(input: DeleteBackupInput!): String
    deleteAllBackups: String
    addRestore(input: AddRestoreInput!): Restore
    updateRestore(input: UpdateRestoreInput!): Restore
    addEnvVariable(input: EnvVariableInput!): EnvKeyValue
    deleteEnvVariable(input: DeleteEnvVariableInput!): String
    addTask(input: TaskInput!): Task
    taskDrushArchiveDump(environment: Int!): Task
    taskDrushSqlDump(environment: Int!): Task
    taskDrushCacheClear(environment: Int!): Task
    taskDrushSqlSync(
      sourceEnvironment: Int!
      destinationEnvironment: Int!
    ): Task
    taskDrushRsyncFiles(
      sourceEnvironment: Int!
      destinationEnvironment: Int!
    ): Task
    deleteTask(input: DeleteTaskInput!): String
    updateTask(input: UpdateTaskInput): Task
    setEnvironmentServices(input: SetEnvironmentServicesInput!): [EnvironmentService]
    uploadFilesForTask(input: UploadFilesForTaskInput!): Task
    deleteFilesForTask(input: DeleteFilesForTaskInput!): String
    deployEnvironmentLatest(input: DeployEnvironmentLatestInput!): String
    deployEnvironmentBranch(input: DeployEnvironmentBranchInput!): String
    deployEnvironmentPullrequest(input: DeployEnvironmentPullrequestInput!): String
    deployEnvironmentPromote(input: DeployEnvironmentPromoteInput!): String
    addGroup(input: AddGroupInput!): Group
    updateGroup(input: UpdateGroupInput!): Group
    deleteGroup(input: DeleteGroupInput!): String
    deleteAllGroups: String
    addUserToGroup(input: UserGroupRoleInput!): Group
    removeUserFromGroup(input: UserGroupInput!): Group
    addGroupsToProject(input: ProjectGroupsInput): Project
    removeGroupsFromProject(input: ProjectGroupsInput!): Project
  }

  type Subscription {
    backupChanged(environment: Int!): Backup
    deploymentChanged(environment: Int!): Deployment
    taskChanged(environment: Int!): Task
  }
`;

module.exports = typeDefs;<|MERGE_RESOLUTION|>--- conflicted
+++ resolved
@@ -31,11 +31,8 @@
   enum NotificationType {
     SLACK
     ROCKETCHAT
-<<<<<<< HEAD
     MICROSOFTTEAMS
-=======
     EMAIL
->>>>>>> e58436ce
   }
 
   enum DeploymentStatusType {
@@ -172,11 +169,7 @@
     type: String
   }
 
-<<<<<<< HEAD
-  union Notification = NotificationRocketChat | NotificationSlack | NotificationMicrosoftTeams
-=======
-  union Notification = NotificationRocketChat | NotificationSlack | NotificationEmail
->>>>>>> e58436ce
+  union Notification = NotificationRocketChat | NotificationSlack | NotificationMicrosoftTeams | NotificationEmail
 
   """
   Lagoon Project (like a git repository)
@@ -689,15 +682,13 @@
     name: String!
   }
 
-<<<<<<< HEAD
   input AddNotificationMicrosoftTeamsInput {
     name: String!
     webhook: String!
-=======
+  }
   input AddNotificationEmailInput {
     name: String!
     emailAddress: String!
->>>>>>> e58436ce
   }
 
   input AddNotificationRocketChatInput {
@@ -712,11 +703,10 @@
     channel: String!
   }
 
-<<<<<<< HEAD
   input DeleteNotificationMicrosoftTeamsInput {
-=======
+    name: String!
+  }
   input DeleteNotificationEmailInput {
->>>>>>> e58436ce
     name: String!
   }
 
@@ -807,16 +797,14 @@
     patch: UpdateOpenshiftPatchInput!
   }
 
-<<<<<<< HEAD
   input UpdateNotificationMicrosoftTeamsPatchInput {
     name: String
     webhook: String
     channel: String
-=======
+  }
   input UpdateNotificationEmailPatchInput {
     name: String
     emailAddress: String
->>>>>>> e58436ce
   }
 
   input UpdateNotificationRocketChatPatchInput {
@@ -831,15 +819,13 @@
     channel: String
   }
 
-<<<<<<< HEAD
   input UpdateNotificationMicrosoftTeamsInput {
     name: String!
     patch: UpdateNotificationMicrosoftTeamsPatchInput
-=======
+  }
   input UpdateNotificationEmailInput {
     name: String!
     patch: UpdateNotificationEmailPatchInput
->>>>>>> e58436ce
   }
 
   input UpdateNotificationRocketChatInput {
@@ -1009,7 +995,6 @@
       input: DeleteNotificationRocketChatInput!
     ): String
     deleteAllNotificationRocketChats: String
-<<<<<<< HEAD
     addNotificationMicrosoftTeams(
       input: AddNotificationMicrosoftTeamsInput!
     ): NotificationMicrosoftTeams
@@ -1020,7 +1005,6 @@
       input: DeleteNotificationMicrosoftTeamsInput!
     ): String
     deleteAllNotificationMicrosoftTeams: String
-=======
     addNotificationEmail(
       input: AddNotificationEmailInput!
     ): NotificationEmail
@@ -1031,7 +1015,6 @@
       input: DeleteNotificationEmailInput!
     ): String
     deleteAllNotificationEmails: String
->>>>>>> e58436ce
     """
     Connect previous created Notification to a Project
     """
