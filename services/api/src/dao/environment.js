// @flow

const R = require('ramda');
const {
  ifNotAdmin,
  inClauseOr,
  isPatchEmpty,
  knex,
  prepare,
  query,
  whereAnd,
} = require('./utils');

const Sql = {
  updateEnvironment: (cred, input) => {
    const { id, patch } = input;

    return knex('environment')
      .where('id', '=', id)
      .update(patch)
      .toString();
  },
  selectEnvironmentById: id =>
    knex('environment')
      .where('id', '=', id)
      .toString(),
  truncateEnvironment: () =>
    knex('environment')
      .truncate()
      .toString(),
};

const getEnvironmentByName = ({ sqlClient }) => async (cred, args) => {
  const { customers, projects } = cred.permissions;
  const str = `
    SELECT *
    FROM environment
    WHERE name = :name AND
    project = :project
    ${ifNotAdmin(
    cred.role,
    `AND (${inClauseOr([
      ['customer', customers],
      ['project.id', projects],
    ])})`,
  )}
  `;

  const prep = prepare(sqlClient, str);

  const rows = await query(sqlClient, prep(args));

  return rows[0];
};

const getEnvironmentsByProjectId = ({ sqlClient }) => async (
  cred,
  pid,
  args,
) => {
  const { projects } = cred.permissions;

  if (cred.role !== 'admin' && !R.contains(pid, projects)) {
    throw new Error('Unauthorized');
  }

  const prep = prepare(
    sqlClient,
    `
      SELECT *
      FROM environment e
      WHERE e.project = :pid
      ${args.includeDeleted ? '' : 'AND deleted = "0000-00-00 00:00:00"'}
      ${args.type ? 'AND e.environment_type = :type' : ''}
    `,
  );

  const rows = await query(sqlClient, prep({ pid, type: args.type }));

  return rows;
};

const getEnvironmentByDeploymentId = ({ sqlClient }) => async (
  cred,
  deployment_id,
) => {
  const { customers, projects } = cred.permissions;
  const prep = prepare(
    sqlClient,
    `SELECT
        e.*
      FROM deployment d
      JOIN environment e on d.environment = e.id
      JOIN project p ON e.project = p.id
      WHERE d.id = :deployment_id
      ${ifNotAdmin(
    cred.role,
    `AND (${inClauseOr([
      ['p.customer', customers],
      ['p.id', projects],
    ])})`,
  )}
      LIMIT 1
    `,
  );

  const rows = await query(sqlClient, prep({ deployment_id }));

  return rows ? rows[0] : null;
};

const getEnvironmentStorageByEnvironmentId = ({ sqlClient }) => async (
  cred,
  eid,
) => {
  if (cred.role !== 'admin') {
    throw new Error('Unauthorized');
  }

  const prep = prepare(
    sqlClient,
    `
      SELECT *
      FROM environment_storage es
      WHERE es.environment = :eid
    `,
  );

  const rows = await query(sqlClient, prep({ eid }));

  return rows;
};

const getEnvironmentStorageMonthByEnvironmentId = ({ sqlClient }) => async (
  cred,
  eid,
  args,
) => {
  const str = `
    SELECT
      SUM(bytes_used) as bytes_used, max(DATE_FORMAT(updated, '%Y-%m')) as month
    FROM
      environment_storage
    WHERE
      environment = :eid
      AND YEAR(updated) = YEAR(STR_TO_DATE(:month, '%Y-%m'))
      AND MONTH(updated) = MONTH(STR_TO_DATE(:month, '%Y-%m'))
  `;

  const prep = prepare(sqlClient, str);

  const rows = await query(sqlClient, prep({ eid, month: args.month }));

  return rows[0];
};

const getEnvironmentHoursMonthByEnvironmentId = ({ sqlClient }) => async (
  cred,
  eid,
  args,
) => {
  const str = `
    SELECT
      e.created, e.deleted
    FROM
      environment e
    WHERE
      e.id = :eid
  `;

  const prep = prepare(sqlClient, str);

  const rows = await query(sqlClient, prep({ eid }));

  const { created, deleted } = rows[0];

  const created_date = new Date(created);
  const deleted_date = new Date(deleted);

  const now = new Date();

  // Generate date object of the requested month, but with the first day, hour, minute, seconds and milliseconds
  const interested_month_start = new Date(args.month) || new Date();
  interested_month_start.setDate(1);
  interested_month_start.setHours(0);
  interested_month_start.setMinutes(0);
  interested_month_start.setSeconds(0);
  interested_month_start.setMilliseconds(0);

  if (interested_month_start > now) {
    throw new Error("Can't predict the future, yet.");
  }

  // Generate Date Variable with the month we are interested in plus one month
  let interested_month_end = new Date(interested_month_start);
  interested_month_end.setMonth(interested_month_start.getMonth() + 1);

  // If the the the interested month end is in the future, we use the current time for real time cost calculations
  if (interested_month_end > now) {
    interested_month_end = now;
  }

  // calculate the month in format `YYYY-MM`. getMonth() does not return with a leading zero and starts its index at 0 as well.
  const month_leading_zero =
    interested_month_start.getMonth() + 1 < 10
      ? `0${interested_month_start.getMonth() + 1}`
      : interested_month_start.getMonth() + 1;
  const month = `${interested_month_start.getFullYear()}-${month_leading_zero}`;

  // Created Date is created after the interested month: Ran for 0 hours in the requested month
  if (created_date > interested_month_end) {
    return { month, hours: 0 };
  }

  // Environment was deleted before the month we are interested in: Ran for 0 hours in the requested month
  if (
    deleted_date < interested_month_start &&
    deleted_date !== '0000-00-00 00:00:00'
  ) {
    return { month, hours: 0 };
  }

  let date_from;
  let date_to;

  // Environment was created within the interested month
  if (created_date >= interested_month_start) {
    date_from = created_date;
  }

  // Environment was created before the interested month
  if (created_date < interested_month_start) {
    date_from = interested_month_start;
  }

  // Environment is not deleted yet or was deleted after the interested month
  if (
    deleted === '0000-00-00 00:00:00' ||
    deleted_date > interested_month_end
  ) {
    date_to = interested_month_end;
  }

  // Environment was deleted in the interested month
  if (deleted_date < interested_month_end) {
    date_to = deleted_date;
  }
  console.log({ date_from, date_to });
  const hours = Math.ceil(Math.abs(date_to - date_from) / 36e5);
  return { month, hours };
};

const getEnvironmentHitsMonthByEnvironmentId = ({ esClient }) => async (
  cred,
  openshiftProjectName,
  args,
) => {
  const interested_month = args.month ? new Date(args.month) : new Date();
  const now = new Date();
  const interested_month_relative =
    interested_month.getMonth() - now.getMonth();
  // Elasticsearch needs relative numbers with + or - in front. The - already exists, so we add the + if it's a positive number.
  const interested_month_relative_plus_sign =
    (interested_month_relative < 0 ? '' : '+') + interested_month_relative;

  try {
    const result = await esClient.count({
      index: `router-logs-${openshiftProjectName}-*`,
      body: {
        query: {
          bool: {
            must: [
              {
                range: {
                  '@timestamp': {
                    gte: `now${interested_month_relative_plus_sign}M/M`,
                    lte: `now${interested_month_relative_plus_sign}M/M`,
                  },
                },
              },
            ],
            must_not: [
              {
                match_phrase: {
                  request_header_useragent: {
                    query: 'StatusCake',
                  },
                },
              },
            ],
          },
        },
      },
    });

    const response = {
      total: result.count,
    };
    return response;
  } catch (e) {
    if (
      e.body.error.type &&
      e.body.error.type === 'index_not_found_exception'
    ) {
      return { total: 0 };
    }
    throw e;
  }
};

const getEnvironmentByOpenshiftProjectName = ({ sqlClient }) => async (
  cred,
  args,
) => {
  const { customers, projects } = cred.permissions;
  const str = `
    SELECT
      e.*
    FROM
      environment e
      JOIN project p ON e.project = p.id
      JOIN customer c ON p.customer = c.id
    WHERE e.openshift_project_name = :openshift_project_name
    ${ifNotAdmin(
    cred.role,
    `AND (${inClauseOr([['c.id', customers], ['p.id', projects]])})`,
  )}
  `;

  const prep = prepare(sqlClient, str);

  const rows = await query(sqlClient, prep(args));

  return rows[0];
};

const addOrUpdateEnvironment = ({ sqlClient }) => async (cred, input) => {
  const { projects } = cred.permissions;
  const pid = input.project.toString();

  if (cred.role !== 'admin' && !R.contains(pid, projects)) {
    throw new Error('Project creation unauthorized.');
  }
  const prep = prepare(
    sqlClient,
    `
      CALL CreateOrUpdateEnvironment(
        :name,
        :project,
        :deploy_type,
        :environment_type,
        :openshift_project_name
      );
    `,
  );

  const rows = await query(sqlClient, prep(input));
  const environment = R.path([0, 0], rows);

  return environment;
};

const addOrUpdateEnvironmentStorage = ({ sqlClient }) => async (
  cred,
  input,
) => {
  if (cred.role !== 'admin') {
    throw new Error('EnvironmentStorage creation unauthorized.');
  }
  const prep = prepare(
    sqlClient,
    `
      CALL CreateOrUpdateEnvironmentStorage(
        :environment,
        :persistent_storage_claim,
        :bytes_used
      );
    `,
  );

  const rows = await query(sqlClient, prep(input));
  const environment = R.path([0, 0], rows);

  return environment;
};

const getEnvironmentByEnvironmentStorageId = ({ sqlClient }) => async (
  cred,
  esid,
) => {
  if (cred.role !== 'admin') {
    throw new Error('Unauthorized');
  }
  const prep = prepare(
    sqlClient,
    `
      SELECT e.*
      FROM environment_storage es
      JOIN environment e ON es.environment = e.id
      WHERE es.id = :esid
    `,
  );

  const rows = await query(sqlClient, prep({ esid }));

  return rows ? rows[0] : null;
};

const deleteEnvironment = ({ sqlClient }) => async (cred, input) => {
  if (cred.role !== 'admin') {
    throw new Error('Unauthorized');
  }

  const prep = prepare(sqlClient, 'CALL DeleteEnvironment(:name, :project)');
  await query(sqlClient, prep(input));

  // TODO: maybe check rows for changed result
  return 'success';
};

const updateEnvironment = ({ sqlClient }) => async (cred, input) => {
  if (cred.role !== 'admin') {
    throw new Error('Unauthorized');
  }

  if (isPatchEmpty(input)) {
    throw new Error('input.patch requires at least 1 attribute');
  }

  const id = input.id;
  await query(sqlClient, Sql.updateEnvironment(cred, input));

  const rows = await query(sqlClient, Sql.selectEnvironmentById(id));

  return R.prop(0, rows);
};

const getAllEnvironments = ({ sqlClient }) => async (cred, args) => {
  if (cred.role !== 'admin') {
    throw new Error('Unauthorized');
  }

  const where = whereAnd([
    args.createdAfter ? 'created >= :created_after' : '',
    args.type ? 'environment_type = :type' : '',
    'deleted = "0000-00-00 00:00:00"',
  ]);

  const prep = prepare(sqlClient, `SELECT * FROM environment ${where}`);
  const rows = await query(sqlClient, prep(args));
  return rows;
};

<<<<<<< HEAD
const deleteAllEnvironments = ({ sqlClient }) => async ({ role }) => {
  if (role !== 'admin') {
    throw new Error('Unauthorized.');
  }

  await query(sqlClient, Sql.truncateEnvironment());

  // TODO: Check rows for success
  return 'success';
=======
const Queries = {
  addOrUpdateEnvironment,
  addOrUpdateEnvironmentStorage,
  getEnvironmentByName,
  getEnvironmentByOpenshiftProjectName,
  getEnvironmentHoursMonthByEnvironmentId,
  getEnvironmentStorageByEnvironmentId,
  getEnvironmentStorageMonthByEnvironmentId,
  getEnvironmentHitsMonthByEnvironmentId,
  getEnvironmentByEnvironmentStorageId,
  deleteEnvironment,
  getEnvironmentsByProjectId,
  getEnvironmentByDeploymentId,
  updateEnvironment,
  getAllEnvironments,
>>>>>>> f59392ef
};

module.exports = {
  Sql,
  Resolvers: {
    addOrUpdateEnvironment,
    addOrUpdateEnvironmentStorage,
    getEnvironmentByName,
    getEnvironmentByOpenshiftProjectName,
    getEnvironmentHoursMonthByEnvironmentId,
    getEnvironmentStorageByEnvironmentId,
    getEnvironmentStorageMonthByEnvironmentId,
    getEnvironmentHitsMonthByEnvironmentId,
    getEnvironmentByEnvironmentStorageId,
    deleteEnvironment,
    getEnvironmentsByProjectId,
    updateEnvironment,
    getAllEnvironments,
    deleteAllEnvironments,
  },
};<|MERGE_RESOLUTION|>--- conflicted
+++ resolved
@@ -451,7 +451,6 @@
   return rows;
 };
 
-<<<<<<< HEAD
 const deleteAllEnvironments = ({ sqlClient }) => async ({ role }) => {
   if (role !== 'admin') {
     throw new Error('Unauthorized.');
@@ -461,23 +460,6 @@
 
   // TODO: Check rows for success
   return 'success';
-=======
-const Queries = {
-  addOrUpdateEnvironment,
-  addOrUpdateEnvironmentStorage,
-  getEnvironmentByName,
-  getEnvironmentByOpenshiftProjectName,
-  getEnvironmentHoursMonthByEnvironmentId,
-  getEnvironmentStorageByEnvironmentId,
-  getEnvironmentStorageMonthByEnvironmentId,
-  getEnvironmentHitsMonthByEnvironmentId,
-  getEnvironmentByEnvironmentStorageId,
-  deleteEnvironment,
-  getEnvironmentsByProjectId,
-  getEnvironmentByDeploymentId,
-  updateEnvironment,
-  getAllEnvironments,
->>>>>>> f59392ef
 };
 
 module.exports = {
@@ -496,6 +478,7 @@
     getEnvironmentsByProjectId,
     updateEnvironment,
     getAllEnvironments,
+    getEnvironmentByDeploymentId,
     deleteAllEnvironments,
   },
 };