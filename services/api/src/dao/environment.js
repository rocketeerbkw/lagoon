const R = require('ramda');
const {
<<<<<<< HEAD
  ifNotAdmin,
  inClauseOr,
  isPatchEmpty,
  knex,
  prepare,
  query,
=======
  ifNotAdmin, inClauseOr, isPatchEmpty, knex, prepare, query, whereAnd,
>>>>>>> 8ef65b89
} = require('./utils');

const Sql = {
  updateEnvironment: (cred, input) => {
    const { id, patch } = input;

    return knex('environment')
      .where('id', '=', id)
      .update(patch)
      .toString();
  },
  selectEnvironmentById: id =>
    knex('environment')
      .where('id', '=', id)
      .toString(),
};

const getEnvironmentsByProjectId = ({ sqlClient }) => async (
  cred,
  pid,
  args,
) => {
  const { projects } = cred.permissions;

  if (cred.role !== 'admin' && !R.contains(pid, projects)) {
    throw new Error('Unauthorized');
  }

  const prep = prepare(
    sqlClient,
    `SELECT
        *
      FROM environment e
      WHERE e.project = :pid
      ${args.include_deleted ? '' : 'AND deleted = "0000-00-00 00:00:00"'}
      ${args.type ? 'AND e.environment_type = :type' : ''}

    `,
  );

  const rows = await query(sqlClient, prep({ pid, type: args.type }));

  return rows;
};

const getEnvironmentStorageByEnvironmentId = ({ sqlClient }) => async (
  cred,
  eid,
  args,
) => {
  const { projects } = cred.permissions;

  if (cred.role !== 'admin' && !R.contains(pid, projects)) {
    throw new Error('Unauthorized');
  }

  const prep = prepare(
    sqlClient,
    `SELECT
        *
      FROM environment_storage es
      WHERE es.environment = :eid
    `,
  );

  const rows = await query(sqlClient, prep({ eid }));

  return rows;
};

const getEnvironmentStorageMonthByEnvironmentId = ({ sqlClient }) => async (
  cred,
  eid,
  args,
) => {
  const { customers, projects } = cred.permissions;
  const str = `
      SELECT
        SUM(bytes_used) as bytes_used, max(DATE_FORMAT(updated, '%Y-%m')) as month
      FROM
        environment_storage
      WHERE
        environment = :eid
        AND YEAR(updated) = YEAR(STR_TO_DATE(:month, '%Y-%m'))
        AND MONTH(updated) = MONTH(STR_TO_DATE(:month, '%Y-%m'))
    `;

  const prep = prepare(sqlClient, str);

  const rows = await query(sqlClient, prep({ eid, month: args.month }));

  return rows[0];
};

const getEnvironmentHoursMonthByEnvironmentId = ({ sqlClient }) => async (
  cred,
  eid,
  args,
) => {
  const { customers, projects } = cred.permissions;

  const str = `
  SELECT
    e.created, e.deleted
  FROM
    environment e
  WHERE
    e.id = :eid
  `;

  const prep = prepare(sqlClient, str);

  const rows = await query(sqlClient, prep({ eid }));

  const { created, deleted } = rows[0];

  const created_date = new Date(created);
  const deleted_date = new Date(deleted);

  const now = new Date();

  // Generate date object of the requested month, but with the first day, hour, minute, seconds and milliseconds
  const interested_month_start = new Date(args.month) || new Date();
  interested_month_start.setDate(1);
  interested_month_start.setHours(0);
  interested_month_start.setMinutes(0);
  interested_month_start.setSeconds(0);
  interested_month_start.setMilliseconds(0);

  if (interested_month_start > now) {
    throw new Error("Can't predict the future, yet.");
  }

  // Generate Date Variable with the month we are interested in plus one month
  let interested_month_end = new Date(interested_month_start);
  interested_month_end.setMonth(interested_month_start.getMonth() + 1);

  // If the the the interested month end is in the future, we use the current time for real time cost calculations
  if (interested_month_end > now) {
    interested_month_end = now;
  }

  // calculate the month in format `YYYY-MM`. getMonth() does not return with a leading zero and starts its index at 0 as well.
  const month_leading_zero =
    interested_month_start.getMonth() + 1 < 10
      ? `0${interested_month_start.getMonth() + 1}`
      : interested_month_start.getMonth() + 1;
  const month = `${interested_month_start.getFullYear()}-${month_leading_zero}`;

  // Created Date is created after the interested month: Ran for 0 hours in the requested month
  if (created_date > interested_month_end) {
    return { month, hours: 0 };
  }

  // Environment was deleted before the month we are interested in: Ran for 0 hours in the requested month
  if (
    deleted_date < interested_month_start &&
    deleted_date != '0000-00-00 00:00:00'
  ) {
    return { month, hours: 0 };
  }

  let date_from;
  let date_to;

  // Environment was created within the interested month
  if (created_date >= interested_month_start) {
    date_from = created_date;
  }

  // Environment was created before the interested month
  if (created_date < interested_month_start) {
    date_from = interested_month_start;
  }

  // Environment is not deleted yet or was deleted after the interested month
  if (deleted == '0000-00-00 00:00:00' || deleted_date > interested_month_end) {
    date_to = interested_month_end;
  }

  // Environment was deleted in the interested month
  if (deleted_date < interested_month_end) {
    date_to = deleted_date;
  }
  console.log({ date_from, date_to });
  const hours = Math.ceil(Math.abs(date_to - date_from) / 36e5);
  return { month, hours };
};

const getEnvironmentHitsMonthByEnvironmentId = ({ esClient }) => async (
  cred,
  openshift_projectname,
  args,
) => {
  const interested_month = args.month ? new Date(args.month) : new Date();
  const month_leading_zero =
    interested_month.getMonth() + 1 < 10
      ? `0${interested_month.getMonth() + 1}`
      : interested_month.getMonth() + 1;

  try {
    const result = await esClient.count({
      index: `router-logs-${openshift_projectname}-${interested_month.getFullYear()}.${month_leading_zero}`,
      body: {
        query: {
          bool: {
            must_not: [
              {
                match_phrase: {
                  request_header_useragent: {
                    query: 'StatusCake',
                  },
                },
              },
            ],
          },
        },
      },
    });

    const response = {
      total: result.count,
    };
    return response;
  } catch (e) {
    if (e.body.error.type && e.body.error.type == 'index_not_found_exception') {
      return { total: 0 };
    }
    throw e;
  }
};

const getEnvironmentByOpenshiftProjectName = ({ sqlClient }) => async (
  cred,
  args,
) => {
  const { customers, projects } = cred.permissions;
  const str = `
      SELECT
        e.*
      FROM environment e
        JOIN project p ON e.project = p.id
        JOIN customer c ON p.customer = c.id
      WHERE e.openshift_projectname = :openshiftProjectName
      ${ifNotAdmin(
    cred.role,
    `AND (${inClauseOr([['c.id', customers], ['p.id', projects]])})`,
  )}
    `;

  const prep = prepare(sqlClient, str);

  const rows = await query(sqlClient, prep(args));

  return rows[0];
};

const addOrUpdateEnvironment = ({ sqlClient }) => async (cred, input) => {
  const { projects } = cred.permissions;
  const pid = input.project.toString();

  if (cred.role !== 'admin' && !R.contains(pid, projects)) {
    throw new Error('Project creation unauthorized.');
  }
  const prep = prepare(
    sqlClient,
    `CALL CreateOrUpdateEnvironment(
        :name,
        :project,
        :deploy_type,
        :environment_type,
        :openshift_projectname
      );
    `,
  );

  const rows = await query(sqlClient, prep(input));
  const environment = R.path([0, 0], rows);

  return environment;
};

const addOrUpdateEnvironmentStorage = ({ sqlClient }) => async (
  cred,
  input,
) => {
  const { projects } = cred.permissions;

  if (cred.role !== 'admin' && !R.contains(pid, projects)) {
    throw new Error('EnvironmentStorage creation unauthorized.');
  }
  const prep = prepare(
    sqlClient,
    `CALL CreateOrUpdateEnvironmentStorage(
        :environment,
        :persistent_storage_claim,
        :bytes_used
      );
    `,
  );

  const rows = await query(sqlClient, prep(input));
  const environment = R.path([0, 0], rows);

  return environment;
};

const getEnvironmentByEnvironmentStorageId = ({ sqlClient }) => async (
  cred,
  esid,
) => {
  if (cred.role !== 'admin') {
    throw new Error('Unauthorized');
  }
  const prep = prepare(
    sqlClient,
    `SELECT
        e.*
      FROM environment_storage es
      JOIN environment e ON es.environment = e.id
      WHERE es.id = :esid
    `,
  );

  const rows = await query(sqlClient, prep({ esid }));

  return rows ? rows[0] : null;
};

const deleteEnvironment = ({ sqlClient }) => async (cred, input) => {
  if (cred.role !== 'admin') {
    throw new Error('Unauthorized');
  }

  const prep = prepare(sqlClient, 'CALL DeleteEnvironment(:name, :project)');
  const rows = await query(sqlClient, prep(input));

  // TODO: maybe check rows for changed result
  return 'success';
};

const updateEnvironment = ({ sqlClient }) => async (cred, input) => {
  if (cred.role !== 'admin') {
    throw new Error('Unauthorized');
  }

  if (isPatchEmpty(input)) {
    throw new Error('input.patch requires at least 1 attribute');
  }

  const id = input.id;
  await query(sqlClient, Sql.updateEnvironment(cred, input));

  const rows = await query(sqlClient, Sql.selectEnvironmentById(id));

  return R.prop(0, rows);
};

const getAllEnvironments = ({ sqlClient }) => async (cred, args) => {
  if (cred.role !== 'admin') {
    throw new Error('Unauthorized');
  }

  const where = whereAnd([
    args.createdAfter ? 'created >= :createdAfter' : '',
    'deleted = "0000-00-00 00:00:00"',
  ]);

  const prep = prepare(sqlClient, `SELECT * FROM environment ${where}`);
  const rows = await query(sqlClient, prep(args));
  return rows;
};

const Queries = {
  addOrUpdateEnvironment,
  addOrUpdateEnvironmentStorage,
  getEnvironmentByOpenshiftProjectName,
  getEnvironmentHoursMonthByEnvironmentId,
  getEnvironmentStorageByEnvironmentId,
  getEnvironmentStorageMonthByEnvironmentId,
  getEnvironmentHitsMonthByEnvironmentId,
  getEnvironmentByEnvironmentStorageId,
  deleteEnvironment,
  getEnvironmentsByProjectId,
  updateEnvironment,
  getAllEnvironments,
};

module.exports = {
  Sql,
  Queries,
};<|MERGE_RESOLUTION|>--- conflicted
+++ resolved
@@ -1,15 +1,12 @@
 const R = require('ramda');
 const {
-<<<<<<< HEAD
   ifNotAdmin,
   inClauseOr,
   isPatchEmpty,
   knex,
   prepare,
   query,
-=======
-  ifNotAdmin, inClauseOr, isPatchEmpty, knex, prepare, query, whereAnd,
->>>>>>> 8ef65b89
+  whereAnd,
 } = require('./utils');
 
 const Sql = {
