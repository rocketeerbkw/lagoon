--- conflicted
+++ resolved
@@ -4,23 +4,6 @@
 const GraphQLJSON = require('graphql-type-json');
 
 const {
-<<<<<<< HEAD
-  getProblemsByEnvironmentId,
-  addProblem,
-  deleteProblem,
-} = require('./resources/problem/resolvers');
-
-const {
-  SeverityScoreType
-} = require('./resources/problem/types');
-
-const {
-  getLagoonVersion,
-} = require('./resources/lagoon/resolvers');
-
-const {
-=======
->>>>>>> 9a66f657
   getProblemsByEnvironmentId,
   addProblem,
   deleteProblem,
