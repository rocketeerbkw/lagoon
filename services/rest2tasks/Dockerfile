--- conflicted
+++ resolved
@@ -23,11 +23,8 @@
 COPY services/rest2tasks /app/services/rest2tasks
 WORKDIR /app/services/rest2tasks/
 
-<<<<<<< HEAD
 RUN yum install -y iputils net-tools bind-utils telnet nmap nmap-ncat
-=======
 COPY .env.defaults .
->>>>>>> 56c1ecb5
 
 # building our service
 RUN yarn run build
