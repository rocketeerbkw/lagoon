--- conflicted
+++ resolved
@@ -1,28 +1,6 @@
 #!/usr/bin/env bash
 set -o pipefail
 
-<<<<<<< HEAD
-=======
-header_template='{
-  "typ": "JWT",
-  "alg": "HS256",
-  "iss": "ssh Bash JWT Generator",
-  "sub": "ssh"
-}'
-
-build_header() {
-        jq -c \
-                --arg iat_str "$(date +%s)" \
-                --arg alg "${1:-HS256}" \
-        "
-        (\$iat_str | tonumber) as \$iat
-        | .alg = \$alg
-        | .iat = \$iat
-        | .exp = (\$iat + ${4:-60})
-        " <<<"$header_template" | tr -d '\n'
-}
-
->>>>>>> ef7d126e
 b64enc() { openssl enc -base64 -A | tr '+/' '-_' | tr -d '='; }
 json() { jq -c . | LC_CTYPE=C tr -d '\n'; }
 hs_sign() { openssl dgst -binary -sha"${1}" -hmac "$2"; }
@@ -31,7 +9,6 @@
 sign() {
         local algo payload header sig secret=$3
         algo=${1:-RS256}; algo=${algo^^}
-<<<<<<< HEAD
 
         header='{
           "typ": "JWT",
@@ -46,10 +23,6 @@
         | .exp = (\$iat + ${4:-60})
         " <<< ${2} | tr -d '\n')
 
-=======
-        header=$(build_header "$algo") || return
-        payload=${2:-$test_payload}
->>>>>>> ef7d126e
         signed_content="$(json <<<"$header" | b64enc).$(json <<<"$payload" | b64enc)"
         case $algo in
                 HS*) sig=$(printf %s "$signed_content" | hs_sign "${algo#HS}" "$secret" | b64enc) ;;
@@ -62,11 +35,8 @@
 set -euo pipefail
 
 PAYLOAD='{
-<<<<<<< HEAD
   "iss": "ssh Bash JWT Generator",
   "sub": "ssh",
-=======
->>>>>>> ef7d126e
   "role": "admin",
   "aud": "'$JWTAUDIENCE'"
 }'
