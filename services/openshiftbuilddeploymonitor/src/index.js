--- conflicted
+++ resolved
@@ -203,17 +203,9 @@
 
 }
 
-<<<<<<< HEAD
-const uploadLogToS3 = async (buildName, projectName, branchName, gitSha, buildLog) => {
-
-  const hash = crypto.createHash('sha256', `${gitSha}:${buildName}:${projectName}:${branchName}`).digest('hex');
-
-  const path = `${projectName}/${branchName}/${hash}.txt`
-=======
 const uploadLogToS3 = async (buildName, projectName, branchName, buildLog) => {
   const uuid = uuidv4();
   const path = `${projectName}/${branchName}/${uuid}.txt`
->>>>>>> 173ece3f
 
   const params = {
     Bucket: bucket,
