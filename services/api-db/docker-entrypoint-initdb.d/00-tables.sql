--- conflicted
+++ resolved
@@ -191,11 +191,7 @@
 CREATE TABLE IF NOT EXISTS project_notification (
   nid      int,
   pid      int REFERENCES project (id),
-<<<<<<< HEAD
-  type     ENUM('slack','rocketchat','microsoftteams') NOT NULL,
-=======
-  type     ENUM('slack','rocketchat','email') NOT NULL,
->>>>>>> e58436ce
+  type     ENUM('slack','rocketchat','microsoftteams','email') NOT NULL,
   CONSTRAINT project_notification_pkey PRIMARY KEY (nid, pid, type)
 );
 
