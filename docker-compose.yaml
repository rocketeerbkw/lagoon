--- conflicted
+++ resolved
@@ -197,8 +197,7 @@
     labels:
       lagoon.type: custom
       lagoon.template: services/kubernetesremove/.lagoon.app.yml
-<<<<<<< HEAD
-      lagoon.image: amazeeiolagoon/kubernetesremove:v1-8-1
+      lagoon.image: amazeeiolagoon/kubernetesremove:v1-8-2
   operatorhandler:
     image: ${IMAGE_REPO:-lagoon}/operatorhandler
     command: yarn run dev
@@ -208,10 +207,7 @@
     labels:
       lagoon.type: custom
       lagoon.template: services/operatorhandler/.lagoon.app.yml
-      lagoon.image: amazeeiolagoon/operatorhandler:v1-8-1
-=======
-      lagoon.image: amazeeiolagoon/kubernetesremove:v1-8-2
->>>>>>> 8128a4db
+      lagoon.image: amazeeiolagoon/operatorhandler:v1-8-2
   logs2rocketchat:
     image: ${IMAGE_REPO:-lagoon}/logs2rocketchat
     command: yarn run dev
