version: '3.2'
services:
  api-db:
    image: ${IMAGE_REPO:-lagoon}/api-db
    volumes:
      - ./services/api-db/docker-entrypoint-initdb.d:/docker-entrypoint-initdb.d
      - ./services/api-db/rerun_initdb.sh:/rerun_initdb.sh
    ports:
      - '3366:3306'
    labels:
      lagoon.type: mariadb-single
      lagoon.image: amazeeiolagoon/api-db:kubernetes
  cli:
    image: ${IMAGE_REPO:-lagoon}/cli
    volumes:
      - ./cli/src:/app/cli/src:delegated
      - ./node-packages:/app/node-packages:delegated
    environment:
      - SSH_PRIVATE_KEY=-----BEGIN RSA PRIVATE KEY-----\nMIIJKAIBAAKCAgEAxGZZrOV7Islo5p51Moabfd1YB8qbHvQZfJDZJmSU4jNxMf8G\nQH8KIM6ndi60xIiDlkh9R50Gs0fgnPaBwpjMjcUay5EvzBJdMmd/EPhg359+4f5Z\nQiGTVaB5UoGJKg9DEK4Xxi+QLpQ1CiJXvd3QOqnQlJZ2WYwz4kdLxF0d+sRrl+0G\nAISt9Gg9kq6wa7k7RRr4/OyD/9DhDr1GXvHXFPRv6QqKq084CqiUaarP7OcbZKi5\nEyMkf0s86ZTttQPqQijWsenLAw6t7J0vM38eojPDMFX4fJ7wVvbHmsdcwb2YxwD0\nk7I85mV5uM99v7owJ/0YSJGcN2YESq8c68rbRp1iSfDhchd9SUyYMFlrj3R+dxte\nTwvN2W5hIEld8Ip+dUWUVaaTeLkFLmqmVhvcMJNmuj+Wnp9USwki6U5HdpgBJPT5\nYJia3/LyE5IlPaRfZ+vBDQqKOeeqkncVtqcZ468ylT0qpqjtV4OSuCzl+P/TeJ+K\npCxDoqp88yQpYRYn9ztvEVvOkT8RERnT0/NVCNKAwHFOXrkK/BJs/h3fj2NddeVC\nJXdwiB4m+T2C/RHtGxVColqUf2nEntXxweuJgqBz+4YxXqRrKu4p5L4NuudcFAyg\nbIRpbaTZDI+vmmXnTXNP6ymMo5fNJ0/IPEBAoDkkc6ZmKdM5Yth6RaCzolsCAwEA\nAQKCAgBRL4n0SaxcFevyISCLMU+HeP8RwXPcGMWMU4ggMcXFt8QcCbK46Ir0QtjA\nps/8yf2zGuYGu2dwps63s8KyAV3VYNwRuEOM1S6HTncdOb850YGuw+h7yMtRwxND\nwt5Db6mmdIDJYRH13zgJp2ajytRv25CoS4ZCwA0WhahRVLi214kudUFc53vNI2YI\ng4PUE+7nQx4X12E9V0ghQqabStdBB0ZXjA8Ef6vH5CXthDmNUX9mXcSbn5RPtndI\ni1Kz2Bl3HdCaHO3ZprDItbU0UWEFZeZSzcb5JO5u1HZwiebTA5/q638uqqg4CUyG\n0+bEYZ/Ud/AY13A/CkHN6ZNH+UQotCH3GLyaTQq6OhyXlgMBojn3xs9iMUclFcuy\nkbZ1jAxqci25pxCIeNDHBDKRyxgSkDPna8ZZ4eKGXjIZzsds4+IDkYJLMg0OCtd2\nKm+ZPM2CFU2YCqt11dlr0higGK/9gdpajJMVgEYAmigQ670LdcBc4XIOpPMrR70a\nPjbF9ze/UqtKDWtz8KMIUcvr0CjhHa3XRgMJiM34hIOZU6xf6rjEgkN2Geq24u1b\nhUW8URb+5dcasQ9iIfkNn3R+zK5PzyvQNf6+XrbVjpLqPHXJYrD85EKlXkPqiE6y\n3ehYMrIaZIY6gMuIVcg8AEtsm5EwQY7ETw4YnMQLKfyweLsHEQKCAQEA5vavDyQj\nn6PqfF1Ntr3N/FfwRr/167HB+/3wHT+FwRpCw62ACeBC0iFXmzG2wfQfot60fUGa\nQEJiUDGZFvBM0tiTpzmgGG7QpRbPe1919Sl5LZeLA9bngRnmqn5zAkmVTeBCO/4F\nMSk9hnBZ0v0W3DqNmjuIH298g3gl4VJeKpILd62LbhjvhjT/LXlekYDEj3p9Xob8\n1OQxFJgftFyg4P07RRaUzsNLhqEdY3VxDcUMb9459fEYeb7sYig+zVPaZQ31aMVK\nj6K+XiH5M5uKJWkPdMDUG84jreFAdBY9kGCuSulTWgmTLlMKSI85q5hkckY2EQQL\n5u456xfyuFcnEwKCAQEA2bCCcqcGIAiMwk/6z7XIJeUsSUg+ObvkEdogk5n6Y1Ea\nt5LxMpQzhG6SHJ2f38VyKgv9e/jnwXI8eiejper6OeQEBG4+AedcLYi0V5SUMIgD\nX4bxT9+qCwYrwt9YHkJySk237WZUWJPVfxHg0vqNYyD/CXBowx0nm8jEuZ8iT+CW\nO2uZq+0DO2WqoYT54lZux6aEzm+oAkzwJJVXJcUVPg7bJXK1ObOzvHpkZJxHL8+S\nKufzew/CXALKWHoCkEP/P8b7oxjcjQI3KK0EM2fABNvN28+qscqTqQjfAsNw24Ob\nP8rL8amgd/x7iddIbEpOSoLAH1gVoxJXA0oqkC6YmQKCAQEAiIeoomW1nUgTdCLf\nrrfyzUnaoqgVIpf42RKa319OnQD+GJg2iSAFwBuvovE3XN4H2YqW3Thri7LyVP+M\nxM+WSkl2tzLMXcUcF4staXvbyeoTVQ0xQzrFrT53aa/IIsEGvntkC/y0awQ6937w\nylWMLvF6BYNNi2+nBjx+//xl5/pfRwbS1mltJkOr2ODXM2IQT9STyc44JU0jak4m\n58Kd44IuiD+6BaPSwKn7KnEhPIeQO4z9bFJyKn3fVIL/5Pa9smEXAjEmS1Rj/ldM\n7eHzPvwlA9p9SFaKJt5x8G25ROCyB1x4RlBEreyutofcCoDSV+8DRPnEY2XN3RhS\nBgCW+wKCAQAyHrqaDSyS2YUXA/UaN59CYlZk9PYmssTa+16+vRfyH+1H0NQpsgd+\neTq4ze3ORpZ3adVN4svxNQ0JjvDVtZkxFPd70aoDJDKL5UqoU3QfDGHCb75FhpiO\n+ze+IVAXf3Ly+pvbU9Edp8PjAsnBqaA9743orXHhYmgJLRtmJWZv/6R3P9ncxLAW\nz9yOXaBu5TmSTBuNsBV9mhs8QQoUjyDJ7f+0yolBJMfAIGnW5EhbkK31pPvhHIrC\nRn4yCr1mW9F77KNpNMMq0BTFD7jE4SFLvRPThSem0Z5Xr8wwxbDJSa7H7DgyhryE\ng6Qp42AwVpdZ/mqfjNdGeWWBQ2UzVxcZAoIBAHNXgjD3umcKciYRAbltNJrXx9xk\ndAv8I69oEMCy4hCmvKUjy/UI9NqXFjBb/G6VGgh6NUE9o9o27t1Y5Plm0izyCA1M\nDFruaRfjyJ8qjbEifcqRtcF3rzsBiXIwdmbN6qT4PUipN2elpUAd7J1OIwGIIe3u\nCWNyOTNL+2+oQ/Eg1Y99mg3yrsVyOwhynVE80/X5cy07bXXR5rv1x4NKSVbPhlnt\nL6J5iAoqoDKICzjcgF5x3mj9YFWZrC3aRxRrN5RoEgeVdcXeK56UJqXHjmKN++m3\nc8OPEIBZiD8UJuhSNSOLiBFrGz6toy6rpHavqqknGhVWotXsAs1h8LNkBe8=\n-----END RSA PRIVATE KEY-----
      - SSH_HOST=ssh
      - SSH_PORT=2020
      - API_HOST=api
      - API_PROTOCOL=http
      - API_PORT=3000
    labels:
      lagoon.type: none
    depends_on:
      - ssh
  webhook-handler:
    image: ${IMAGE_REPO:-lagoon}/webhook-handler
    command: yarn run dev
    ports:
      - '7777:3000'
    volumes:
      - ./services/webhook-handler/src:/app/services/webhook-handler/src
      - ./node-packages:/app/node-packages:delegated
    labels:
      lagoon.type: custom
      lagoon.template: services/webhook-handler/.lagoon.app.yml
<<<<<<< HEAD
      lagoon.image: amazeeiolagoon/webhook-handler:kubernetes
=======
      lagoon.image: amazeeiolagoon/webhook-handler:v1-3-1
  backup-handler:
    image: ${IMAGE_REPO:-lagoon}/backup-handler
    restart: on-failure
    ports:
      - '7778:3000'
    labels:
      lagoon.type: custom
      lagoon.template: services/backup-handler/.lagoon.app.yml
      lagoon.image: amazeeiolagoon/backup-handler:v1-3-1
    depends_on:
      - broker
>>>>>>> 1566e32d
  broker:
    image: ${IMAGE_REPO:-lagoon}/broker-single
    ports:
      - '15672:15672'
      - '5672:5672'
    labels:
      lagoon.type: rabbitmq-cluster
      lagoon.template: services/broker/.lagoon.app.yml
      lagoon.image: amazeeiolagoon/broker:kubernetes
  openshiftremove:
    image: ${IMAGE_REPO:-lagoon}/openshiftremove
    command: yarn run dev
    volumes:
      - ./services/openshiftremove/src:/app/services/openshiftremove/src
      - ./node-packages:/app/node-packages:delegated
    labels:
      lagoon.type: custom
      lagoon.template: services/openshiftremove/.lagoon.app.yml
      lagoon.image: amazeeiolagoon/openshiftremove:kubernetes
  openshiftbuilddeploy:
    image: ${IMAGE_REPO:-lagoon}/openshiftbuilddeploy
    command: yarn run dev
    environment:
      - CI=${CI:-true}
    volumes:
      - ./services/openshiftbuilddeploy/src:/app/services/openshiftbuilddeploy/src
      - ./node-packages:/app/node-packages:delegated
    labels:
      lagoon.type: custom
      lagoon.template: services/openshiftbuilddeploy/.lagoon.app.yml
      lagoon.image: amazeeiolagoon/openshiftbuilddeploy:kubernetes
  openshiftbuilddeploymonitor:
    image: ${IMAGE_REPO:-lagoon}/openshiftbuilddeploymonitor
    command: yarn run dev
    volumes:
      - ./services/openshiftbuilddeploymonitor/src:/app/services/openshiftbuilddeploymonitor/src
      - ./node-packages:/app/node-packages:delegated
    environment:
      - AWS_ACCESS_KEY_ID=${AWS_ACCESS_KEY_ID:-XXXXXXXXXXXXXXXXXXXX}
      - AWS_SECRET_ACCESS_KEY=${AWS_SECRET_ACCESS_KEY:-xxxxxxxxxxxxxxxxxxxx}
      - AWS_BUCKET=${AWS_BUCKET:-aws-bucket}
    labels:
      lagoon.type: custom
      lagoon.template: services/openshiftbuilddeploymonitor/.lagoon.app.yml
      lagoon.image: amazeeiolagoon/openshiftbuilddeploymonitor:kubernetes
  openshiftjobs:
    image: ${IMAGE_REPO:-lagoon}/openshiftjobs
    command: yarn run dev
    volumes:
      - ./services/openshiftjobs/src:/app/services/openshiftjobs/src
      - ./node-packages:/app/node-packages:delegated
    environment:
      # Gateway IP in virtualbox, so pods running in minishift can connect to
      # docker-for-mac containers.
      - LAGOON_SSH_HOST=10.0.2.2
    labels:
      lagoon.type: custom
      lagoon.template: services/openshiftjobs/.lagoon.app.yml
      lagoon.image: amazeeiolagoon/openshiftjobs:kubernetes
  openshiftjobsmonitor:
    image: ${IMAGE_REPO:-lagoon}/openshiftjobsmonitor
    command: yarn run dev
    volumes:
      - ./services/openshiftjobsmonitor/src:/app/services/openshiftjobsmonitor/src
      - ./node-packages:/app/node-packages:delegated
    labels:
      lagoon.type: custom
      lagoon.template: services/openshiftjobsmonitor/.lagoon.app.yml
      lagoon.image: amazeeiolagoon/openshiftjobsmonitor:kubernetes
  openshiftmisc:
    image: ${IMAGE_REPO:-lagoon}/openshiftmisc
    command: yarn run dev
    volumes:
      - ./services/openshiftmisc/src:/app/services/openshiftmisc/src
      - ./node-packages:/app/node-packages:delegated
    labels:
      lagoon.type: custom
      lagoon.template: services/openshiftmisc/.lagoon.app.yml
      lagoon.image: amazeeiolagoon/openshiftmisc:kubernetes
  kubernetesmisc:
    image: ${IMAGE_REPO:-lagoon}/kubernetesmisc
    command: yarn run dev
    volumes:
      - ./services/kubernetesmisc/src:/app/services/kubernetesmisc/src
      - ./node-packages:/app/node-packages:delegated
    labels:
      lagoon.type: custom
      lagoon.template: services/kubernetesmisc/.lagoon.app.yml
      lagoon.image: amazeeiolagoon/kubernetesmisc:kubernetes
  kubernetesbuilddeploy:
    image: ${IMAGE_REPO:-lagoon}/kubernetesbuilddeploy
    command: yarn run dev
    environment:
      - CI=${CI:-true}
      - REGISTRY=172.17.0.1:8084 # Docker network bridge and forwarded port for harbor-nginx
    volumes:
      - ./services/kubernetesbuilddeploy/src:/app/services/kubernetesbuilddeploy/src
      - ./node-packages:/app/node-packages:delegated
    labels:
      lagoon.type: custom
      lagoon.template: services/kubernetesbuilddeploy/.lagoon.app.yml
      lagoon.image: amazeeiolagoon/kubernetesbuilddeploy:kubernetes
  kubernetesdeployqueue:
    image: ${IMAGE_REPO:-lagoon}/kubernetesdeployqueue
    command: yarn run dev
    volumes:
      - ./services/kubernetesdeployqueue/src:/app/services/kubernetesdeployqueue/src
      - ./node-packages:/app/node-packages:delegated
    labels:
      lagoon.type: custom
      lagoon.template: services/kubernetesdeployqueue/.lagoon.app.yml
      lagoon.image: amazeeiolagoon/kubernetesdeployqueue:kubernetes
  kubernetesbuilddeploymonitor:
    image: ${IMAGE_REPO:-lagoon}/kubernetesbuilddeploymonitor
    command: yarn run dev
    volumes:
      - ./services/kubernetesbuilddeploymonitor/src:/app/services/kubernetesbuilddeploymonitor/src
      - ./node-packages:/app/node-packages:delegated
    environment:
      - AWS_ACCESS_KEY_ID=${AWS_ACCESS_KEY_ID:-XXXXXXXXXXXXXXXXXXXX}
      - AWS_SECRET_ACCESS_KEY=${AWS_SECRET_ACCESS_KEY:-xxxxxxxxxxxxxxxxxxxx}
      - AWS_BUCKET=${AWS_BUCKET:-aws-bucket}
    labels:
      lagoon.type: custom
      lagoon.template: services/kubernetesbuilddeploymonitor/.lagoon.app.yml
      lagoon.image: amazeeiolagoon/kubernetesbuilddeploymonitor:kubernetes
  kubernetesjobs:
    image: ${IMAGE_REPO:-lagoon}/kubernetesjobs
    command: yarn run dev
    volumes:
      - ./services/kubernetesjobs/src:/app/services/kubernetesjobs/src
      - ./node-packages:/app/node-packages:delegated
    environment:
      # Gateway IP in virtualbox, so pods running in minishift can connect to
      # docker-for-mac containers.
      - LAGOON_SSH_HOST=10.0.2.2
    labels:
      lagoon.type: custom
      lagoon.template: services/kubernetesjobs/.lagoon.app.yml
      lagoon.image: amazeeiolagoon/kubernetesjobs:kubernetes
  kubernetesjobsmonitor:
    image: ${IMAGE_REPO:-lagoon}/kubernetesjobsmonitor
    command: yarn run dev
    volumes:
      - ./services/kubernetesjobsmonitor/src:/app/services/kubernetesjobsmonitor/src
      - ./node-packages:/app/node-packages:delegated
    environment:
      # Gateway IP in virtualbox, so pods running in minishift can connect to
      # docker-for-mac containers.
      - LAGOON_SSH_HOST=10.0.2.2
    labels:
      lagoon.type: custom
      lagoon.template: services/kubernetesjobsmonitor/.lagoon.app.yml
      lagoon.image: amazeeiolagoon/kubernetesjobsmonitor:kubernetes
  kubernetesremove:
    image: ${IMAGE_REPO:-lagoon}/kubernetesremove
    command: yarn run dev
    volumes:
      - ./services/kubernetesremove/src:/app/services/kubernetesremove/src
      - ./node-packages:/app/node-packages:delegated
    labels:
      lagoon.type: custom
      lagoon.template: services/kubernetesremove/.lagoon.app.yml
      lagoon.image: amazeeiolagoon/kubernetesremove:kubernetes
  logs2rocketchat:
    image: ${IMAGE_REPO:-lagoon}/logs2rocketchat
    command: yarn run dev
    volumes:
      - ./services/logs2rocketchat/src:/app/services/logs2rocketchat/src
      - ./node-packages:/app/node-packages:delegated
    labels:
      lagoon.type: custom
      lagoon.template: services/logs2rocketchat/.lagoon.app.yml
      lagoon.image: amazeeiolagoon/logs2rocketchat:kubernetes
  logs2slack:
    image: ${IMAGE_REPO:-lagoon}/logs2slack
    command: yarn run dev
    volumes:
      - ./services/logs2slack/src:/app/services/logs2slack/src
      - ./node-packages:/app/node-packages:delegated
    labels:
      lagoon.type: custom
      lagoon.template: services/logs2slack/.lagoon.app.yml
      lagoon.image: amazeeiolagoon/logs2slack:kubernetes
  logs2microsoftteams:
    image: ${IMAGE_REPO:-lagoon}/logs2microsoftteams
    command: yarn run dev
    volumes:
      - ./services/logs2microsoftteams/src:/app/services/logs2microsoftteams/src
      - ./node-packages:/app/node-packages:delegated
    labels:
      lagoon.type: custom
      lagoon.template: services/logs2microsoftteams/.lagoon.app.yml
      lagoon.image: amazeeiolagoon/logs2microsoftteams:kubernetes
  logs2email:
    image: ${IMAGE_REPO:-lagoon}/logs2email
    command: yarn run dev
    volumes:
      - ./services/logs2email/src:/app/services/logs2email/src
      - ./node-packages:/app/node-packages:delegated
    labels:
      lagoon.type: custom
      lagoon.template: services/logs2slack/.lagoon.app.yml
      lagoon.image: amazeeiolagoon/logs2slack:v1-0-0
    depends_on:
      - mailhog
  mailhog:
    image: mailhog/mailhog
    ports:
      - 8025
    labels:
      lagoon.type: none
  webhooks2tasks:
    image: ${IMAGE_REPO:-lagoon}/webhooks2tasks
    command: yarn run dev
    volumes:
      - ./services/webhooks2tasks/src:/app/services/webhooks2tasks/src
      - ./node-packages:/app/node-packages:delegated
    labels:
      lagoon.type: custom
      lagoon.template: services/webhooks2tasks/.lagoon.app.yml
      lagoon.image: amazeeiolagoon/webhooks2tasks:kubernetes
  api:
    image: ${IMAGE_REPO:-lagoon}/api
    command: yarn run dev
    volumes:
      - ./services/api/src:/app/services/api/src
      - ./node-packages:/app/node-packages:delegated
    depends_on:
      - api-db
      - keycloak
    ports:
      - '3000:3000'
    labels:
      lagoon.type: custom
      lagoon.template: services/api/.lagoon.app.yml
      lagoon.image: amazeeiolagoon/api:kubernetes
  ui:
    image: ${IMAGE_REPO:-lagoon}/ui
    command: yarn run dev
    volumes:
      - ./services/ui/src:/app/services/ui/src
      - ./services/ui/.env.defaults:/app/services/ui/.env.defaults
      - ./services/ui/.env.schema:/app/services/ui/.env.schema
      - ./services/ui/package.json:/app/services/ui/package.json
    ports:
      - '8888:3000'
    labels:
      lagoon.type: custom
      lagoon.template: services/ui/.lagoon.app.yml
      lagoon.image: amazeeiolagoon/ui:kubernetes
  ssh:
    image: ${IMAGE_REPO:-lagoon}/ssh
    depends_on:
      - api
      - auth-server
    ports:
      - '2020:2020'
    # command:
    #   - "/usr/sbin/sshd"
    #   - "-e"
    #   - "-ddd"
    #   - "-f"
    #   - "/etc/ssh/sshd_config"
    user: '111111111'
    volumes:
      - ./services/ssh/home/command.sh:/home/command.sh
      - ./services/ssh/home/rsh.sh:/home/rsh.sh
    labels:
      lagoon.type: custom
      lagoon.template: services/ssh/.lagoon.app.yml
      lagoon.image: amazeeiolagoon/ssh:kubernetes
  auth-server:
    image: ${IMAGE_REPO:-lagoon}/auth-server
    command: yarn run dev
    environment:
      - JWTISSUER=auth-server.dev
      - JWTAUDIENCE=api.dev
    volumes:
      - ./services/auth-server/src:/app/services/auth-server/src
    user: '111111111'
    ports:
      - '3001:3000'
    labels:
      lagoon.type: custom
      lagoon.template: services/auth-server/.lagoon.app.yml
      lagoon.image: amazeeiolagoon/auth-server:kubernetes
  keycloak:
    image: ${IMAGE_REPO:-lagoon}/keycloak
    user: '111111111'
    depends_on:
      - keycloak-db
    ports:
      - '8088:8080'
    labels:
      lagoon.type: custom
      lagoon.template: services/keycloak/.lagoon.app.yml
      lagoon.image: amazeeiolagoon/keycloak:kubernetes
  keycloak-db:
    image: ${IMAGE_REPO:-lagoon}/keycloak-db
    ports:
      - '3336:3306'
    labels:
      lagoon.type: mariadb-single
      lagoon.image: amazeeiolagoon/keycloak-db:kubernetes
  tests-kubernetes:
    image: ${IMAGE_REPO:-lagoon}/tests
    environment:
      - CLUSTER_TYPE=kubernetes
      - WEBHOOK_HOST=webhook-handler
      - WEBHOOK_PORT=3000
      - WEBHOOK_PROTOCOL=http
      - ROUTE_SUFFIX_HTTP=172.17.0.1.xip.io
      - ROUTE_SUFFIX_HTTP_PORT=18080
      - ROUTE_SUFFIX_HTTPS=172.17.0.1.xip.io
      - ROUTE_SUFFIX_HTTPS_PORT=18443
      - WEBHOOK_REPO_PREFIX=ssh://git@172.17.0.1:2222/git/
      - GIT_REPO_PREFIX=git@local-git:/git/
      - SSH_PRIVATE_KEY=-----BEGIN RSA PRIVATE KEY-----\nMIIJKAIBAAKCAgEAxGZZrOV7Islo5p51Moabfd1YB8qbHvQZfJDZJmSU4jNxMf8G\nQH8KIM6ndi60xIiDlkh9R50Gs0fgnPaBwpjMjcUay5EvzBJdMmd/EPhg359+4f5Z\nQiGTVaB5UoGJKg9DEK4Xxi+QLpQ1CiJXvd3QOqnQlJZ2WYwz4kdLxF0d+sRrl+0G\nAISt9Gg9kq6wa7k7RRr4/OyD/9DhDr1GXvHXFPRv6QqKq084CqiUaarP7OcbZKi5\nEyMkf0s86ZTttQPqQijWsenLAw6t7J0vM38eojPDMFX4fJ7wVvbHmsdcwb2YxwD0\nk7I85mV5uM99v7owJ/0YSJGcN2YESq8c68rbRp1iSfDhchd9SUyYMFlrj3R+dxte\nTwvN2W5hIEld8Ip+dUWUVaaTeLkFLmqmVhvcMJNmuj+Wnp9USwki6U5HdpgBJPT5\nYJia3/LyE5IlPaRfZ+vBDQqKOeeqkncVtqcZ468ylT0qpqjtV4OSuCzl+P/TeJ+K\npCxDoqp88yQpYRYn9ztvEVvOkT8RERnT0/NVCNKAwHFOXrkK/BJs/h3fj2NddeVC\nJXdwiB4m+T2C/RHtGxVColqUf2nEntXxweuJgqBz+4YxXqRrKu4p5L4NuudcFAyg\nbIRpbaTZDI+vmmXnTXNP6ymMo5fNJ0/IPEBAoDkkc6ZmKdM5Yth6RaCzolsCAwEA\nAQKCAgBRL4n0SaxcFevyISCLMU+HeP8RwXPcGMWMU4ggMcXFt8QcCbK46Ir0QtjA\nps/8yf2zGuYGu2dwps63s8KyAV3VYNwRuEOM1S6HTncdOb850YGuw+h7yMtRwxND\nwt5Db6mmdIDJYRH13zgJp2ajytRv25CoS4ZCwA0WhahRVLi214kudUFc53vNI2YI\ng4PUE+7nQx4X12E9V0ghQqabStdBB0ZXjA8Ef6vH5CXthDmNUX9mXcSbn5RPtndI\ni1Kz2Bl3HdCaHO3ZprDItbU0UWEFZeZSzcb5JO5u1HZwiebTA5/q638uqqg4CUyG\n0+bEYZ/Ud/AY13A/CkHN6ZNH+UQotCH3GLyaTQq6OhyXlgMBojn3xs9iMUclFcuy\nkbZ1jAxqci25pxCIeNDHBDKRyxgSkDPna8ZZ4eKGXjIZzsds4+IDkYJLMg0OCtd2\nKm+ZPM2CFU2YCqt11dlr0higGK/9gdpajJMVgEYAmigQ670LdcBc4XIOpPMrR70a\nPjbF9ze/UqtKDWtz8KMIUcvr0CjhHa3XRgMJiM34hIOZU6xf6rjEgkN2Geq24u1b\nhUW8URb+5dcasQ9iIfkNn3R+zK5PzyvQNf6+XrbVjpLqPHXJYrD85EKlXkPqiE6y\n3ehYMrIaZIY6gMuIVcg8AEtsm5EwQY7ETw4YnMQLKfyweLsHEQKCAQEA5vavDyQj\nn6PqfF1Ntr3N/FfwRr/167HB+/3wHT+FwRpCw62ACeBC0iFXmzG2wfQfot60fUGa\nQEJiUDGZFvBM0tiTpzmgGG7QpRbPe1919Sl5LZeLA9bngRnmqn5zAkmVTeBCO/4F\nMSk9hnBZ0v0W3DqNmjuIH298g3gl4VJeKpILd62LbhjvhjT/LXlekYDEj3p9Xob8\n1OQxFJgftFyg4P07RRaUzsNLhqEdY3VxDcUMb9459fEYeb7sYig+zVPaZQ31aMVK\nj6K+XiH5M5uKJWkPdMDUG84jreFAdBY9kGCuSulTWgmTLlMKSI85q5hkckY2EQQL\n5u456xfyuFcnEwKCAQEA2bCCcqcGIAiMwk/6z7XIJeUsSUg+ObvkEdogk5n6Y1Ea\nt5LxMpQzhG6SHJ2f38VyKgv9e/jnwXI8eiejper6OeQEBG4+AedcLYi0V5SUMIgD\nX4bxT9+qCwYrwt9YHkJySk237WZUWJPVfxHg0vqNYyD/CXBowx0nm8jEuZ8iT+CW\nO2uZq+0DO2WqoYT54lZux6aEzm+oAkzwJJVXJcUVPg7bJXK1ObOzvHpkZJxHL8+S\nKufzew/CXALKWHoCkEP/P8b7oxjcjQI3KK0EM2fABNvN28+qscqTqQjfAsNw24Ob\nP8rL8amgd/x7iddIbEpOSoLAH1gVoxJXA0oqkC6YmQKCAQEAiIeoomW1nUgTdCLf\nrrfyzUnaoqgVIpf42RKa319OnQD+GJg2iSAFwBuvovE3XN4H2YqW3Thri7LyVP+M\nxM+WSkl2tzLMXcUcF4staXvbyeoTVQ0xQzrFrT53aa/IIsEGvntkC/y0awQ6937w\nylWMLvF6BYNNi2+nBjx+//xl5/pfRwbS1mltJkOr2ODXM2IQT9STyc44JU0jak4m\n58Kd44IuiD+6BaPSwKn7KnEhPIeQO4z9bFJyKn3fVIL/5Pa9smEXAjEmS1Rj/ldM\n7eHzPvwlA9p9SFaKJt5x8G25ROCyB1x4RlBEreyutofcCoDSV+8DRPnEY2XN3RhS\nBgCW+wKCAQAyHrqaDSyS2YUXA/UaN59CYlZk9PYmssTa+16+vRfyH+1H0NQpsgd+\neTq4ze3ORpZ3adVN4svxNQ0JjvDVtZkxFPd70aoDJDKL5UqoU3QfDGHCb75FhpiO\n+ze+IVAXf3Ly+pvbU9Edp8PjAsnBqaA9743orXHhYmgJLRtmJWZv/6R3P9ncxLAW\nz9yOXaBu5TmSTBuNsBV9mhs8QQoUjyDJ7f+0yolBJMfAIGnW5EhbkK31pPvhHIrC\nRn4yCr1mW9F77KNpNMMq0BTFD7jE4SFLvRPThSem0Z5Xr8wwxbDJSa7H7DgyhryE\ng6Qp42AwVpdZ/mqfjNdGeWWBQ2UzVxcZAoIBAHNXgjD3umcKciYRAbltNJrXx9xk\ndAv8I69oEMCy4hCmvKUjy/UI9NqXFjBb/G6VGgh6NUE9o9o27t1Y5Plm0izyCA1M\nDFruaRfjyJ8qjbEifcqRtcF3rzsBiXIwdmbN6qT4PUipN2elpUAd7J1OIwGIIe3u\nCWNyOTNL+2+oQ/Eg1Y99mg3yrsVyOwhynVE80/X5cy07bXXR5rv1x4NKSVbPhlnt\nL6J5iAoqoDKICzjcgF5x3mj9YFWZrC3aRxRrN5RoEgeVdcXeK56UJqXHjmKN++m3\nc8OPEIBZiD8UJuhSNSOLiBFrGz6toy6rpHavqqknGhVWotXsAs1h8LNkBe8=\n-----END RSA PRIVATE KEY-----
      - SSH_HOST=ssh
      - SSH_PORT=2020
      - API_HOST=api
      - API_PROTOCOL=http
      - API_PORT=3000
      - KEYCLOAK_AUTH_SERVER_CLIENT_SECRET=f605b150-7636-4447-abd3-70988786b330
      - DELETED_STATUS_CODE=404
    volumes:
      - ./tests:/ansible
    labels:
      lagoon.type: none
  tests-openshift:
    image: ${IMAGE_REPO:-lagoon}/tests
    environment:
      - CLUSTER_TYPE=openshift
      - WEBHOOK_HOST=webhook-handler
      - WEBHOOK_PORT=3000
      - WEBHOOK_PROTOCOL=http
      - ROUTE_SUFFIX_HTTP=192.168.42.103.xip.io
      - ROUTE_SUFFIX_HTTP_PORT=80
      - ROUTE_SUFFIX_HTTPS=192.168.42.103.xip.io
      - ROUTE_SUFFIX_HTTPS_PORT=443
      - WEBHOOK_REPO_PREFIX=ssh://git@172.17.0.1:2222/git/
      - GIT_REPO_PREFIX=git@local-git:/git/
      - SSH_PRIVATE_KEY=-----BEGIN RSA PRIVATE KEY-----\nMIIJKAIBAAKCAgEAxGZZrOV7Islo5p51Moabfd1YB8qbHvQZfJDZJmSU4jNxMf8G\nQH8KIM6ndi60xIiDlkh9R50Gs0fgnPaBwpjMjcUay5EvzBJdMmd/EPhg359+4f5Z\nQiGTVaB5UoGJKg9DEK4Xxi+QLpQ1CiJXvd3QOqnQlJZ2WYwz4kdLxF0d+sRrl+0G\nAISt9Gg9kq6wa7k7RRr4/OyD/9DhDr1GXvHXFPRv6QqKq084CqiUaarP7OcbZKi5\nEyMkf0s86ZTttQPqQijWsenLAw6t7J0vM38eojPDMFX4fJ7wVvbHmsdcwb2YxwD0\nk7I85mV5uM99v7owJ/0YSJGcN2YESq8c68rbRp1iSfDhchd9SUyYMFlrj3R+dxte\nTwvN2W5hIEld8Ip+dUWUVaaTeLkFLmqmVhvcMJNmuj+Wnp9USwki6U5HdpgBJPT5\nYJia3/LyE5IlPaRfZ+vBDQqKOeeqkncVtqcZ468ylT0qpqjtV4OSuCzl+P/TeJ+K\npCxDoqp88yQpYRYn9ztvEVvOkT8RERnT0/NVCNKAwHFOXrkK/BJs/h3fj2NddeVC\nJXdwiB4m+T2C/RHtGxVColqUf2nEntXxweuJgqBz+4YxXqRrKu4p5L4NuudcFAyg\nbIRpbaTZDI+vmmXnTXNP6ymMo5fNJ0/IPEBAoDkkc6ZmKdM5Yth6RaCzolsCAwEA\nAQKCAgBRL4n0SaxcFevyISCLMU+HeP8RwXPcGMWMU4ggMcXFt8QcCbK46Ir0QtjA\nps/8yf2zGuYGu2dwps63s8KyAV3VYNwRuEOM1S6HTncdOb850YGuw+h7yMtRwxND\nwt5Db6mmdIDJYRH13zgJp2ajytRv25CoS4ZCwA0WhahRVLi214kudUFc53vNI2YI\ng4PUE+7nQx4X12E9V0ghQqabStdBB0ZXjA8Ef6vH5CXthDmNUX9mXcSbn5RPtndI\ni1Kz2Bl3HdCaHO3ZprDItbU0UWEFZeZSzcb5JO5u1HZwiebTA5/q638uqqg4CUyG\n0+bEYZ/Ud/AY13A/CkHN6ZNH+UQotCH3GLyaTQq6OhyXlgMBojn3xs9iMUclFcuy\nkbZ1jAxqci25pxCIeNDHBDKRyxgSkDPna8ZZ4eKGXjIZzsds4+IDkYJLMg0OCtd2\nKm+ZPM2CFU2YCqt11dlr0higGK/9gdpajJMVgEYAmigQ670LdcBc4XIOpPMrR70a\nPjbF9ze/UqtKDWtz8KMIUcvr0CjhHa3XRgMJiM34hIOZU6xf6rjEgkN2Geq24u1b\nhUW8URb+5dcasQ9iIfkNn3R+zK5PzyvQNf6+XrbVjpLqPHXJYrD85EKlXkPqiE6y\n3ehYMrIaZIY6gMuIVcg8AEtsm5EwQY7ETw4YnMQLKfyweLsHEQKCAQEA5vavDyQj\nn6PqfF1Ntr3N/FfwRr/167HB+/3wHT+FwRpCw62ACeBC0iFXmzG2wfQfot60fUGa\nQEJiUDGZFvBM0tiTpzmgGG7QpRbPe1919Sl5LZeLA9bngRnmqn5zAkmVTeBCO/4F\nMSk9hnBZ0v0W3DqNmjuIH298g3gl4VJeKpILd62LbhjvhjT/LXlekYDEj3p9Xob8\n1OQxFJgftFyg4P07RRaUzsNLhqEdY3VxDcUMb9459fEYeb7sYig+zVPaZQ31aMVK\nj6K+XiH5M5uKJWkPdMDUG84jreFAdBY9kGCuSulTWgmTLlMKSI85q5hkckY2EQQL\n5u456xfyuFcnEwKCAQEA2bCCcqcGIAiMwk/6z7XIJeUsSUg+ObvkEdogk5n6Y1Ea\nt5LxMpQzhG6SHJ2f38VyKgv9e/jnwXI8eiejper6OeQEBG4+AedcLYi0V5SUMIgD\nX4bxT9+qCwYrwt9YHkJySk237WZUWJPVfxHg0vqNYyD/CXBowx0nm8jEuZ8iT+CW\nO2uZq+0DO2WqoYT54lZux6aEzm+oAkzwJJVXJcUVPg7bJXK1ObOzvHpkZJxHL8+S\nKufzew/CXALKWHoCkEP/P8b7oxjcjQI3KK0EM2fABNvN28+qscqTqQjfAsNw24Ob\nP8rL8amgd/x7iddIbEpOSoLAH1gVoxJXA0oqkC6YmQKCAQEAiIeoomW1nUgTdCLf\nrrfyzUnaoqgVIpf42RKa319OnQD+GJg2iSAFwBuvovE3XN4H2YqW3Thri7LyVP+M\nxM+WSkl2tzLMXcUcF4staXvbyeoTVQ0xQzrFrT53aa/IIsEGvntkC/y0awQ6937w\nylWMLvF6BYNNi2+nBjx+//xl5/pfRwbS1mltJkOr2ODXM2IQT9STyc44JU0jak4m\n58Kd44IuiD+6BaPSwKn7KnEhPIeQO4z9bFJyKn3fVIL/5Pa9smEXAjEmS1Rj/ldM\n7eHzPvwlA9p9SFaKJt5x8G25ROCyB1x4RlBEreyutofcCoDSV+8DRPnEY2XN3RhS\nBgCW+wKCAQAyHrqaDSyS2YUXA/UaN59CYlZk9PYmssTa+16+vRfyH+1H0NQpsgd+\neTq4ze3ORpZ3adVN4svxNQ0JjvDVtZkxFPd70aoDJDKL5UqoU3QfDGHCb75FhpiO\n+ze+IVAXf3Ly+pvbU9Edp8PjAsnBqaA9743orXHhYmgJLRtmJWZv/6R3P9ncxLAW\nz9yOXaBu5TmSTBuNsBV9mhs8QQoUjyDJ7f+0yolBJMfAIGnW5EhbkK31pPvhHIrC\nRn4yCr1mW9F77KNpNMMq0BTFD7jE4SFLvRPThSem0Z5Xr8wwxbDJSa7H7DgyhryE\ng6Qp42AwVpdZ/mqfjNdGeWWBQ2UzVxcZAoIBAHNXgjD3umcKciYRAbltNJrXx9xk\ndAv8I69oEMCy4hCmvKUjy/UI9NqXFjBb/G6VGgh6NUE9o9o27t1Y5Plm0izyCA1M\nDFruaRfjyJ8qjbEifcqRtcF3rzsBiXIwdmbN6qT4PUipN2elpUAd7J1OIwGIIe3u\nCWNyOTNL+2+oQ/Eg1Y99mg3yrsVyOwhynVE80/X5cy07bXXR5rv1x4NKSVbPhlnt\nL6J5iAoqoDKICzjcgF5x3mj9YFWZrC3aRxRrN5RoEgeVdcXeK56UJqXHjmKN++m3\nc8OPEIBZiD8UJuhSNSOLiBFrGz6toy6rpHavqqknGhVWotXsAs1h8LNkBe8=\n-----END RSA PRIVATE KEY-----
      - SSH_HOST=ssh
      - SSH_PORT=2020
      - API_HOST=api
      - API_PROTOCOL=http
      - API_PORT=3000
      - KEYCLOAK_AUTH_SERVER_CLIENT_SECRET=f605b150-7636-4447-abd3-70988786b330
      - DELETED_STATUS_CODE=503
    volumes:
      - ./tests:/ansible
    labels:
      lagoon.type: none
  local-git:
    image: ${IMAGE_REPO:-lagoon}/local-git
    environment:
      - GIT_AUTHORIZED_KEYS=ssh-rsa AAAAB3NzaC1yc2EAAAADAQABAAACAQDEZlms5XsiyWjmnnUyhpt93VgHypse9Bl8kNkmZJTiM3Ex/wZAfwogzqd2LrTEiIOWSH1HnQazR+Cc9oHCmMyNxRrLkS/MEl0yZ38Q+GDfn37h/llCIZNVoHlSgYkqD0MQrhfGL5AulDUKIle93dA6qdCUlnZZjDPiR0vEXR36xGuX7QYAhK30aD2SrrBruTtFGvj87IP/0OEOvUZe8dcU9G/pCoqrTzgKqJRpqs/s5xtkqLkTIyR/SzzplO21A+pCKNax6csDDq3snS8zfx6iM8MwVfh8nvBW9seax1zBvZjHAPSTsjzmZXm4z32/ujAn/RhIkZw3ZgRKrxzryttGnWJJ8OFyF31JTJgwWWuPdH53G15PC83ZbmEgSV3win51RZRVppN4uQUuaqZWG9wwk2a6P5aen1RLCSLpTkd2mAEk9PlgmJrf8vITkiU9pF9n68ENCoo556qSdxW2pxnjrzKVPSqmqO1Xg5K4LOX4/9N4n4qkLEOiqnzzJClhFif3O28RW86RPxERGdPT81UI0oDAcU5euQr8Emz+Hd+PY1115UIld3CIHib5PYL9Ee0bFUKiWpR/acSe1fHB64mCoHP7hjFepGsq7inkvg2651wUDKBshGltpNkMj6+aZedNc0/rKYyjl80nT8g8QECgOSRzpmYp0zli2HpFoLOiWw== ansible-testing
    ports:
      - '2222:22'
    labels:
      lagoon.type: none
  remotedev:
    image: jhen0409/remotedev-server
    command: node main.js
    environment:
      - ADAPTER=
      - PORT=9090
    ports:
      - '9090:9090'
    labels:
      lagoon.type: none
  local-api-data-watcher-pusher:
    depends_on:
      - api
    image: ${IMAGE_REPO:-lagoon}/local-api-data-watcher-pusher
    volumes:
      - ./local-dev/api-data:/api-data
      - ./local-dev/api-data-watcher-pusher:/home
    labels:
      lagoon.type: none
  local-dbaas-provider:
    image: ${IMAGE_REPO:-lagoon}/local-dbaas-provider
    restart: always
    labels:
      lagoon.type: none
    environment:
      MYSQL_DATABASE: 'db'
      MYSQL_USER: 'user'
      MYSQL_PASSWORD: 'password'
      MYSQL_ROOT_PASSWORD: 'password'
    ports:
      - '3306:3306'
  local-minio:
    image: minio/minio
    entrypoint: sh
    command: -c 'mkdir -p /export/lagoon-files && mkdir -p /export/harbor-images && /usr/bin/minio server /export'
    ports:
      - '9000:9000'
    environment:
      - MINIO_ACCESS_KEY=minio
      - MINIO_SECRET_KEY=minio123
    labels:
      lagoon.type: none
  local-registry:
    image: ${IMAGE_REPO:-lagoon}/local-registry
    ports:
      - '5000:5000'
    labels:
      lagoon.type: none
  local-dbaas-provider:
    image: ${IMAGE_REPO:-lagoon}/local-dbaas-provider
    restart: always
    labels:
      lagoon.type: none
    environment:
      MYSQL_DATABASE: 'db'
      MYSQL_USER: 'user'
      MYSQL_PASSWORD: 'password'
      MYSQL_ROOT_PASSWORD: 'password'
    ports:
      - '3306:3306'
  drush-alias:
    image: ${IMAGE_REPO:-lagoon}/drush-alias
    volumes:
      - ./services/drush-alias/web/aliases.drushrc.php.stub:/app/aliases.drushrc.php.stub
    ports:
      - '8087:8080'
    labels:
      lagoon.type: custom
      lagoon.template: services/drush-alias/.lagoon.app.yml
      lagoon.image: amazeeiolagoon/drush-alias:kubernetes
      version: '2'
  logs-db:
    image: ${IMAGE_REPO:-lagoon}/logs-db
    user: '111111111'
    environment:
      KEYCLOAK_URL: http://docker.for.mac.localhost:8088
    ports:
      - '9200:9200'
    networks:
      default:
        aliases:
          - logs-db-service
    labels:
      lagoon.type: elasticsearch
      lagoon.template: services/logs-db/.lagoon.single.yml
      lagoon.image: amazeeiolagoon/logs-db:kubernetes
  logs-forwarder:
    image: ${IMAGE_REPO:-lagoon}/logs-forwarder
    user: '111111111'
    labels:
      lagoon.type: custom
      lagoon.template: services/logs-forwarder/.lagoon.single.yml
      lagoon.image: amazeeiolagoon/logs-forwarder:kubernetes
  logs-db-ui:
    image: ${IMAGE_REPO:-lagoon}/logs-db-ui
    user: '111111111'
    ports:
      - '5601:5601'
    environment:
      KEYCLOAK_URL: http://docker.for.mac.localhost:8088
      LOGSDB_UI_URL: http://0.0.0.0:5601
    labels:
      lagoon.type: kibana
      lagoon.template: services/logs-db-ui/.lagoon.yml
      lagoon.image: amazeeiolagoon/logs-db-ui:kubernetes
  logs-db-curator:
    image: ${IMAGE_REPO:-lagoon}/logs-db-curator
    user: '111111111'
    labels:
      lagoon.type: cli
      lagoon.template: services/logs-db-curator/.lagoon.app.yml
      lagoon.image: amazeeiolagoon/logs-db-curator:kubernetes
  logs2logs-db:
    image: ${IMAGE_REPO:-lagoon}/logs2logs-db
    user: '111111111'
    command:
      - '--config.reload.automatic'
      - '--config.reload.interval'
      - '1s'
    ports:
      - '5140:5140/udp'
      - '5141:5141/udp'
    volumes:
      - './services/logs2logs-db/pipeline:/usr/share/logstash/pipeline'
    labels:
      lagoon.type: logstash
      lagoon.template: services/logs2logs-db/.lagoon.yml
      lagoon.image: amazeeiolagoon/logs2logs-db:kubernetes
  auto-idler:
    image: ${IMAGE_REPO:-lagoon}/auto-idler
    user: '111111111'
    volumes:
      - './services/auto-idler/idle-services.sh:/idle-services.sh'
      - './services/auto-idler/idle-clis.sh:/idle-clis.sh'
      - './services/auto-idler/openshift-services.sh:/openshift-services.sh'
      - './services/auto-idler/openshift-clis.sh:/openshift-clis.sh'
      - './services/auto-idler/create_jwt.sh:/create_jwt.sh'
    labels:
      lagoon.type: custom
      lagoon.template: services/auto-idler/.lagoon.yml
      lagoon.image: amazeeiolagoon/auto-idler:kubernetes
  storage-calculator:
    image: ${IMAGE_REPO:-lagoon}/storage-calculator
    user: '111111111'
    volumes:
      - './services/storage-calculator/calculate-storage.sh:/calculate-storage.sh'
    labels:
      lagoon.type: custom
      lagoon.template: services/storage-calculator/.lagoon.yml
      lagoon.image: amazeeiolagoon/storage-calculator:kubernetes
  logs-collector:
    image: openshift/origin-logging-fluentd:v3.6.1
    labels:
      lagoon.type: custom
      lagoon.template: services/logs-collector/.lagoon.yml
      lagoon.rollout: daemonset
  harborclair:
    image: ${IMAGE_REPO:-lagoon}/harborclair
    hostname: harborclair
    volumes:
      - ${PWD}/services/harborclair/ci-config.yaml:/etc/clair/config.yaml
    depends_on:
      - harbor-redis
      - harbor-database
    environment:
      - CLAIR_DB_PASSWORD=test123
      - HTTP_PROXY=
      - HTTPS_PROXY=
      - NO_PROXY=harbor-core,harbor-jobservice,harbor-database,harborclair,harborclairadapter,harborregistry,harbor-portal,127.0.0.1,localhost,.local,.internal
      - SCANNER_CLAIR_DATABASE_URL=postgres://postgres:test123@harbor-database:5432/postgres?sslmode=disable
      - SCANNER_STORE_REDIS_URL=redis://harbor-redis:6379/4
      - SCANNER_LOG_LEVEL=error
    restart: on-failure
    labels:
      lagoon.type: custom
      lagoon.template: services/harborclair/harborclair.yml
      lagoon.name: harborclair
      lagoon.image: amazeeiolagoon/harborclair:kubernetes
  harborclairadapter:
    image: ${IMAGE_REPO:-lagoon}/harborclairadapter
    hostname: harborclairadapter
    ports:
      - '8080:8082'
    volumes:
      - ${PWD}/services/harborclair/ci-config.yaml:/etc/clair/config.yaml
    depends_on:
      - harbor-database
      - harbor-redis
    environment:
      - CORE_URL=http://harbor-core:8080
      - SCANNER_CLAIR_URL=http://harborclair:6060
      - SCANNER_CLAIR_DATABASE_URL=postgres://postgres:test123@harbor-database:5432/postgres?sslmode=disable
      - SCANNER_STORE_REDIS_URL=redis://harbor-redis:6379/4
      - SCANNER_LOG_LEVEL=error
    labels:
      lagoon.type: custom
      lagoon.template: services/harborclairadapter/harborclair.yml
      lagoon.name: harborclair
      lagoon.image: amazeeiolagoon/harborclairadapter:kubernetes
  harbor-core:
    image: ${IMAGE_REPO:-lagoon}/harbor-core
    hostname: harbor-core
    volumes:
      - ${PWD}/services/harbor-core/harbor-core_ci.conf.yaml:/etc/core/app.conf
      - ${PWD}/services/harbor-core/ci-secret.key:/etc/core/key
      - ${PWD}/services/harbor-core/ci_tls.key:/etc/core/private_key.pem
      - /etc/core/token
    depends_on:
      - harbor-database
      - harbor-redis
    ports:
      - '8081:8080'
    environment:
      - DATABASE_TYPE=postgresql
      - POSTGRESQL_HOST=harbor-database
      - POSTGRESQL_PORT=5432
      - POSTGRESQL_USERNAME=postgres
      - POSTGRESQL_PASSWORD=test123
      - POSTGRESQL_DATABASE=registry
      - POSTGRESQL_SSLMODE=disable
      - POSTGRESQL_MAX_IDLE_CONNS=50
      - POSTGRESQL_MAX_OPEN_CONNS=100
      - CORE_URL=http://harbor-core:8080
      - JOBSERVICE_URL=http://harbor-jobservice:8080
      - REGISTRY_URL=http://harborregistry:5000
      - TOKEN_SERVICE_URL=http://harbor-core:8080/service/token
      - WITH_NOTARY=false
      - CFG_EXPIRATION=5
      - ADMIRAL_URL=NA
      - WITH_CLAIR=true
      - CLAIR_DB_HOST=harbor-database
      - CLAIR_DB_PORT=5432
      - CLAIR_DB_USERNAME=postgres
      - CLAIR_DB=postgres
      - CLAIR_DB_SSLMODE=disable
      - CLAIR_URL=http://harborclair:6060
      - CLAIR_ADAPTER_URL=http://harborclairadapter:8080
      - REGISTRY_STORAGE_PROVIDER_NAME=s3
      - WITH_CHARTMUSEUM=false
      - LOG_LEVEL=error
      - CONFIG_PATH=/etc/core/app.conf
      - SYNC_REGISTRY=false
      - CHART_CACHE_DRIVER=redis
      - _REDIS_URL=harbor-redis:6379,100,
      - _REDIS_URL_REG=redis://harbor-redis:6379/2
      - PORTAL_URL=http://harbor-portal:8080
      - REGISTRYCTL_URL=http://harborregistryctl:8080
      - CLAIR_HEALTH_CHECK_SERVER_URL=http://harborclair:6061
      - HTTP_PROXY=
      - HTTPS_PROXY=
      - NO_PROXY=harbor-core,harbor-jobservice,harbor-database,harborclair,harborclairadapter,harborregistry,harbor-portal,127.0.0.1,localhost,.local,.internal
      - HARBOR_NGINX_ENDPOINT=http://harbor-nginx:8080
      - ROBOT_TOKEN_DURATION=999
      - CORE_SECRET=secret123
      - JOBSERVICE_SECRET=secret123
      - REGISTRY_HTTP_SECRET=secret123
      - HARBOR_ADMIN_PASSWORD=admin
      - CLAIR_DB_PASSWORD=test123
    labels:
      lagoon.type: custom
      lagoon.template: services/harbor-core/harbor-core.yml
      lagoon.image: amazeeiolagoon/harbor-core:kubernetes
  harbor-database:
    image: ${IMAGE_REPO:-lagoon}/harbor-database
    hostname: harbor-database
    ports:
      - '5432:5432'
    environment:
      - POSTGRES_PASSWORD=test123
      - POSTGRES_USER=postgres
      - POSTGRES_DB=postgres
    labels:
      lagoon.type: custom
      lagoon.template: services/harbor-database/harbor-database.yml
      lagoon.image: amazeeiolagoon/harbor-database:kubernetes
  harbor-jobservice:
    image: ${IMAGE_REPO:-lagoon}/harbor-jobservice
    hostname: harbor-jobservice
    ports:
      - '8083:8080'
    volumes:
      - /tmp
      - ${PWD}/services/harbor-jobservice/ci-config.yaml:/etc/jobservice/config.yml
    depends_on:
      - harbor-database
      - harbor-redis
      - harbor-nginx
    environment:
      - CORE_SECRET=secret123
      - JOBSERVICE_SECRET=secret123
      - CORE_URL=http://harbor-core:8080
      - REGISTRY_CONTROLLER_URL=http://harborregistryctl:8080
      - LOG_LEVEL=error
      - HTTP_PROXY=
      - HTTPS_PROXY=
      - NO_PROXY=harbor-core,harbor-jobservice,harbor-database,harborclair,harborclairadapter,harborregistry,harbor-portal,127.0.0.1,localhost,.local,.internal
      - SCANNER_CLAIR_DATABASE_URL=postgres://postgres:test123@harbor-database:5432/postgres?sslmode=disable
      - SCANNER_STORE_REDIS_URL=redis://harbor-redis:6379/4
      - SCANNER_LOG_LEVEL=error
    labels:
      lagoon.type: custom
      lagoon.template: services/harbor-jobservice/harbor-jobservice.yml
      lagoon.image: amazeeiolagoon/harbor-jobservice:kubernetes
  harbor-nginx:
    image: ${IMAGE_REPO:-lagoon}/harbor-nginx
    hostname: harbor-nginx
    ports:
      - '8084:8080'
    volumes:
      - ${PWD}/services/harbor-nginx/ci.nginx.conf:/etc/nginx/nginx.conf
    depends_on:
      - harbor-core
      - harborregistry
      - harbor-portal
    labels:
      lagoon.type: custom
      lagoon.template: services/harbor-nginx/harbor-nginx.yml
      lagoon.image: amazeeiolagoon/harbor-nginx:kubernetes
  harbor-portal:
    image: ${IMAGE_REPO:-lagoon}/harbor-portal
    hostname: harbor-portal
    ports:
      - '8085:8080'
    labels:
      lagoon.type: custom
      lagoon.template: services/harbor-portal/harbor-portal.yml
      lagoon.image: amazeeiolagoon/harbor-portal:kubernetes
  harbor-redis:
    image: ${IMAGE_REPO:-lagoon}/harbor-redis
    hostname: harbor-redis
    ports:
      - '6379:6379'
    volumes:
      - /var/lib/redis
    labels:
      lagoon.type: custom
      lagoon.template: services/harbor-redis/harbor-redis.yml
      lagoon.image: amazeeiolagoon/harbor-redis:kubernetes
  harborregistry:
    image: ${IMAGE_REPO:-lagoon}/harborregistry
    hostname: harborregistry
    volumes:
      - ${PWD}/services/harborregistry/registry_ci.cfg.yaml:/etc/registry/config.yml
      - ${PWD}/services/harbor-core/ci_tls.crt:/etc/registry/root.crt
    depends_on:
      - harbor-database
      - harbor-redis
    ports:
      - '4999:5000'
      - '5001:5001'
    environment:
      - HARBOR_NGINX_ENDPOINT=http://harbor-nginx:8080
      - REGISTRY_REDIS_PASSWORD=
      - CORE_SECRET=secret123
      - JOBSERVICE_SECRET=secret123
      - REGISTRY_HTTP_SECRET=secret123
    restart: always
    command: ["serve", "/etc/registry/config.yml"]
    labels:
      lagoon.type: custom
      lagoon.template: services/harborregistry/harborregistry.yml
      lagoon.name: harborregistry
      lagoon.image: amazeeiolagoon/harborregistry:kubernetes
  harborregistryctl:
    image: ${IMAGE_REPO:-lagoon}/harborregistryctl
    hostname: harborregistryctl
    volumes:
      - ${PWD}/services/harborregistryctl/registryctl_ci.cfg.yaml:/etc/registryctl/config.yml
    ports:
      - '8086:8080'
    environment:
      - REGISTRY_REDIS_PASSWORD=
      - CORE_SECRET=secret123
      - JOBSERVICE_SECRET=secret123
      - REGISTRY_HTTP_SECRET=secret123
    labels:
      lagoon.type: custom
      lagoon.template: services/harborregistryctl/harborregistry.yml
      lagoon.name: harborregistry
      lagoon.image: amazeeiolagoon/harborregistryctl:kubernetes<|MERGE_RESOLUTION|>--- conflicted
+++ resolved
@@ -37,10 +37,7 @@
     labels:
       lagoon.type: custom
       lagoon.template: services/webhook-handler/.lagoon.app.yml
-<<<<<<< HEAD
       lagoon.image: amazeeiolagoon/webhook-handler:kubernetes
-=======
-      lagoon.image: amazeeiolagoon/webhook-handler:v1-3-1
   backup-handler:
     image: ${IMAGE_REPO:-lagoon}/backup-handler
     restart: on-failure
@@ -49,10 +46,9 @@
     labels:
       lagoon.type: custom
       lagoon.template: services/backup-handler/.lagoon.app.yml
-      lagoon.image: amazeeiolagoon/backup-handler:v1-3-1
+      lagoon.image: amazeeiolagoon/backup-handler:kubernetes
     depends_on:
       - broker
->>>>>>> 1566e32d
   broker:
     image: ${IMAGE_REPO:-lagoon}/broker-single
     ports:
