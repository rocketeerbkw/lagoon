version: '2'
services:
  webhook-handler:
    build:
      context: .
      dockerfile: services/webhook-handler/Dockerfile
    command: bash -c "yarn run link-node-packages && yarn run dev"
    ports:
      - "7777:3000"
    volumes:
      - ./services/webhook-handler/src:/app/services/webhook-handler/src
      - ./node-packages:/app/node-packages
  rabbitmq:
    build:
      context: .
      dockerfile: services/rabbitmq/Dockerfile
    ports:
      - "15672:15672"
      - "5672:5672"
  openshiftremove:
<<<<<<< HEAD
    build: services/openshiftremove
    command: yarn run dev
    links:
      - rabbitmq
      - api
      - jenkins
    environment:
      - RABBITMQ_HOST=rabbitmq
      - AMAZEEIO_API_HOST=http://api:8080
      - JENKINS_URL=http://admin:admin@jenkins:8080
=======
    build:
      context: .
      dockerfile: services/openshiftremove/Dockerfile
    command: bash -c "yarn run link-node-packages && yarn run dev"
    volumes:
      - ./services/openshiftremove/src:/app/services/openshiftremove/src
      - ./node-packages:/app/node-packages
  openshiftremove-legacy:
    build:
      context: .
      dockerfile: services/openshiftremove-legacy/Dockerfile
    command: bash -c "yarn run link-node-packages && yarn run dev"
>>>>>>> 0c7ae44d
    volumes:
      - ./services/openshiftremove-legacy/src:/app/services/openshiftremove/src
      - ./node-packages:/app/node-packages
  openshiftdeploy:
    build:
      context: .
      dockerfile: services/openshiftdeploy/Dockerfile
    command: bash -c "yarn run link-node-packages && yarn run dev"
    environment:
<<<<<<< HEAD
      - RABBITMQ_HOST=rabbitmq
      - AMAZEEIO_API_HOST=http://api:8080
      - JENKINS_URL=http://admin:admin@jenkins:8080
=======
>>>>>>> 0c7ae44d
      - OC_BUILD_DEPLOY_IMAGE_LOCATION=absolute
      - DOCKER_RUN_PARARM=--network=lagoon_default
      - CI_OVERRIDE_IMAGE_REPO=laggon-local-dev
    volumes:
      - ./services/openshiftdeploy/src:/app/services/openshiftdeploy/src
      - ./node-packages:/app/node-packages
  openshiftdeploy-legacy:
    build:
      context: .
      dockerfile: services/openshiftdeploy-legacy/Dockerfile
    command: bash -c "yarn run link-node-packages && yarn run dev"
    environment:
<<<<<<< HEAD
      - RABBITMQ_HOST=rabbitmq
      - AMAZEEIO_API_HOST=http://api:8080
=======
      - OC_BUILD_DEPLOY_IMAGE_LOCATION=absolute
      - DOCKER_RUN_PARARM=--network=lagoon_default
>>>>>>> 0c7ae44d
    volumes:
      - ./services/openshiftdeploy-legacy/src:/app/services/openshiftdeploy/src
      - ./node-packages:/app/node-packages
  logs2slack:
    build:
      context: .
      dockerfile: services/logs2slack/Dockerfile
    command: bash -c "yarn run link-node-packages && yarn run dev"
    volumes:
      - ./services/logs2slack/src:/app/services/logs2slack/src
      - ./node-packages:/app/node-packages
  webhooks2tasks:
<<<<<<< HEAD
    build: services/webhooks2tasks
    command: yarn run dev
    links:
      - rabbitmq
      - api
    environment:
      - RABBITMQ_HOST=rabbitmq
      - AMAZEEIO_API_HOST=http://api:8080
=======
    build:
      context: .
      dockerfile: services/webhooks2tasks/Dockerfile
    command: bash -c "yarn run link-node-packages && yarn run dev"
>>>>>>> 0c7ae44d
    volumes:
      - ./services/webhooks2tasks/src:/app/services/webhooks2tasks/src
      - ./node-packages:/app/node-packages
  rest2tasks:
<<<<<<< HEAD
    build: services/rest2tasks
    command: yarn run dev
    links:
      - rabbitmq
    environment:
      - RABBITMQ_HOST=rabbitmq
      - AMAZEEIO_API_HOST=http://api:8080
=======
    build:
      context: .
      dockerfile: services/rest2tasks/Dockerfile
    command: bash -c "yarn run link-node-packages && yarn run dev"
>>>>>>> 0c7ae44d
    volumes:
      - ./services/rest2tasks/src:/app/services/rest2tasks/src
      - ./node-packages:/app/node-packages
    ports:
      - "5555:3000"
  api:
    build:
      context: .
      dockerfile: services/api/Dockerfile
    command: yarn run dev
    environment:
      - GIT_REPOSITORY=file:///lagoon/hiera
      - GIT_REPO_DIR=/app/.repository
      - GIT_BRANCH_PULL=api
      - GIT_BRANCH_PUSH=api
      - GIT_USERNAME=3dfc013c579f85bbcd4cd0c5d11cda325a086ec8
      - GIT_PASSWORD=x-oauth-basic
      - SYNC_INTERVAL=10000
    volumes:
      # These files and folders already exists within the docker image, but we mount it again
      # so there is no rebuild necessary when we just change with them.
      - ./services/api/src:/app/src
      - ./services/api/jest:/app/jest
      - ./services/api/package.json:/app/package.json
      - ./services/api/yarn.lock:/app/yarn.lock
      - .:/lagoon
    ports:
<<<<<<< HEAD
      - "8080:8080"
    links:
      - auth-server
    depends_on:
      - auth-server
  auth-ssh:
    build: services/auth-ssh
      # TODO:
      # Michael, can you fix the uid (has to be root) problem when mounting
      # the authorize.sh file. Currently, we can't mount this as a volume
      # because it causes sshd to consider it as "Unsafe" and therefore
      # disregard it entirely.
      # - ./services/auth-ssh/authorize.sh:/usr/local/bin/authorize.sh
    links:
      - api
      - auth-server
    ports:
      - "2020:2020"
    environment:
      - AMAZEEIO_AUTH_HOST=http://auth-server:3000
      - AMAZEEIO_API_HOST=http://api:8080
    user: 'api'
  auth-server:
    build: services/auth-server
    command: yarn run dev
    volumes:
      - ./services/auth-server/src:/app/src
      - ./services/auth-server/package.json:/app/package.json
      - ./services/auth-server/yarn.lock:/app/yarn.lock
    links:
      - auth-database
    depends_on:
      - auth-database
    user: '111111111'
  auth-database:
    build: services/auth-database
    user: '111111111'
=======
      - "8080:3000"
>>>>>>> 0c7ae44d
  jenkins:
    build:
      context: .
      dockerfile: services/jenkins/Dockerfile
    environment:
      - JENKINS_ADMIN_PASSWORD=admin
    ports:
      - "8888:8080"
  jenkins-slave:
    build:
      context: .
      dockerfile: services/jenkins-slave/Dockerfile
    user: root
    volumes:
      - /var/run/docker.sock:/var/run/docker.sock
      - ./docker-executors/ansible-drupal-deploy:/ansible-drupal-deploy
      - ./docker-executors/docker-oc-build-deploy:/docker-oc-build-deploy
  tests:
    build: tests
    environment:
      - WEBHOOK_HOST=webhook-handler
      - WEBHOOK_PORT=3000
      - WEBHOOK_PROTOCOL=http
      - REST2TASKS_HOST=rest2tasks
      - REST2TASKS_PORT=3000
      - REST2TASKS_PROTOCOL=http
      - OPENSHIFT_ROUTE_SUFFIX=192.168.77.100.nip.io
      - GIT_REPO_PREFIX=git@git:/git/
      - SSH_PRIVATE_KEY=-----BEGIN RSA PRIVATE KEY-----\nMIIJKQIBAAKCAgEAuW/QMG+osFkc9c/kA8C5Ur7acYP+6Ue0X/pCU95IUBoi7l+E\nJNmgwq7dXyp3Y8lLo+eaHEXPDpRMawPBT32W6Z32jV31YfU5cm4YyFlB7S23PYIg\nqA7oldkxG+mVv3rCpVbVqJs32P548DwLlxFNot4+WMVULmdMvgDeMnGuFdcu8tgZ\nVDr6eakr8//D3ASXoGqHrEkrhaUFgke/PP4tLFESYmhuvrWTfmxlUpyYLW10Cb3N\nK+OWrtzy+Y8jHAKWxzgg0FCIlsguoqVthCGE1AVTvNEFRI8ppgWaWREJf9A0DxMw\nXagouF+MJsIaGp+4UCUO3TXapkS/luC++cjzcp4DYCVTU5SFzh13r6TbJB//x1Jc\nBKeFjx7k++gWU93KtUQmrZ+ojLBYsKREpPccg2xFT38SgK++3EaRSB7iXe2pg405\nO/yj9D05YjtlYgsow7nYmo8DYe15mNGamK4RyNenm00hEg7JYdGtCZWb1pWGuMQw\nSrSsHyDUa3K2JrmFM0he8J+xdaOOXB2dpLn7YqDkISzYMdC6s7UTJ90QaHht0B28\nZr/Vnzv9IR2uBXZECxKxHcxDPSUeFnsEZ4dOHXI3o19XWlim6Nl/J3WgnNAb3TQy\n/x6UoKnwpydjZauKTOj6JpL3aecE1qWcAow5dPFILbQBa0MI2KAcvVKVJg0CAwEA\nAQKCAgEAnoFv8GcRRyP0+DyqR3buMkeHCy7rrtWm3b9aALxpDWc54o3ss17+5kp4\nWQdApCAFMuYeOfqF4Y1rwLGmBF9ypuBqRi5BOGlXoHNxZZe+HZFNJxta9KxBrQzI\nyHYilVjGlnOiEAwVcbsa/yYkNg4JUaUsn86UhVGxLFwrkezQBEU6EUQcan47adDs\nDBXcge2++dT1gZPNyt/i1JilY+pUDKSD1XA08XjdyVu4RCQsg/AiFs2RWemg/HlK\ni30JYsDnxwQ4MDgWeORF0Ksc8KuCEYU4LZZxLUg+LnZtl6JTf1gll5ksZ3H81JR/\nhQW3MHjEIGV8ziNhcWwkZEBZncNiK2tNYuY6LiLJuGWLNZm+iySW6FnO8UE1wOg4\nt9n+D37A7dAbm39c92oej2uOWilbXjhuHJUFUPtgMDZJAvLxMtPliF9dFG5l8Kly\nuvYaTg1L5DuekOP8HjNuWwV3Wb21jeW0A/RUf7h/VKq/q/F3BbQE6wyxDUVofsMF\n9fwYqrrOMKIXPsnhk46i43TW2r3ygaYv2q56B2uM0mhfeHbrHjqnUwUS/l9cp8YC\ncsOsTn8AYCHe5fo1zv7Xto/C83wV6qQLwqOpWVkvaVYoGwhBFeTYHpV1/ata4UKA\nOtO6cAC/M9DrnWHKjhdmEshqni/G2niab8OkZkMZvRuBtD5r9bUCggEBAN5QRWnk\nBG8SRcPq87eul1pTSwoIDj1ya3CPxdI7YFCiwblYbg7dfsuEK+iSVRQCl4vGs1gR\nVLwyVNBYvl9AInKvH1zeBVXLKOwafz/ddPElbMkhjsKIc7ipvQ5HIY4rPaJCklol\nuhDD0315rmd62fh3B1fSZaJ8ARwRraavmpaMsZvaDLIeA7iiG7mm+YYsjI6G2HW3\nHR7V7sTBq/yIY5YJUtBjZRxi5E0hkRmX3xmy/rEaBsyFhTBBqrHzlfun1dr1nJbh\naTocMdvPb1uByy+PQ/u6V1k3asEAUDEBSDAQWGylivINObXJ7SRQD9UibsqA6J9j\nwrXLkkTINSP6JJsCggEBANWJD4T60kGZC8A5Fhz7wgBh/NNKxIY4eYkQCWSud0iW\ncZ7TChIcBj5V/WQiVt8IGc4c7cPkvhHu66ZPBChUNj0BG5xNzBkpILi3zn3x5qRB\ntiISFI6DOoHNfma05Ok9KJI2v4vS6e1BLIF34Npi0KoxOfycJVb3N4jQLBc5eZSr\nbvyD74/3BByWFNvr4sE1PpTo6Hs5WOzTXzi0qinhOPDc4TwCbr4ggiKzsQAzqU4z\nEXY37pUeH7CTHSBidCaW47m428T5VJSL3TFKwYcuE7ZkprjQT0FiLgea4/+KQ0US\nMFUM6OO/4qtKcuocDGe+Mrut3T0kCmnSosIxx3g/hncCggEAYB/TM6r8483Bzqmb\ngdOC6/JR4t+C0LzVidEQlwtHZPZKz0pWJCVPes4GckQ7dzB7uFtNFoo/2jPlCkUk\n42iGvJHN/MifA+6ZHiWC2el2dAJbnEffQ2vepXz3GuJUtvUpbCxevY3Mew1BN+LS\nLzomX1GQIj/95Bi8Hhfivsz1CZ2B+kJ49NcXgtDNLiPthj9i8wmJNLTdaYTU/cxE\nAigy7x/O5/3iLTjxQAyAgdFyDNmhWJBJWkttQGVUWidZtXtnc4p5j5+dcRvZzxJN\nMwLXCRRoL8Ltm8zjYtow0k+cl/OpWCjoACsJxfmuiOH5Ro3h27uLWce33AVOlGEA\n4TJ6ewKCAQAScrryhDDyFeTcAJKWgnGqUszi/EyqQ+rMGqSVHDWWAdljHVx7YAxy\nCj/QDN9weWSxV/J6wCJjrj6RqbX0PgJJlvTpthbx/YmkK80dOG7ytfKkUuePwGqn\nmDdZbDtyoyQELdKyo9At/Tl5HgBBHdRlP8eAuYTIVKdpnIKSpxaH75+xFTz3NSIX\nzieTMHfwtUbo2o5rRvMV0tUhMwqYf6rJtGuJIbSrnGdh1CBwogX4iZTyn7ZvD6Ex\nQiR8DcV3KAYYn43tIJVcGBFOFuVNZn+xfFSjFuwh+/d6FLmp9CoHp6ChWHIuav+M\nSOxQqYew1s/PQyAgDiMQLXB+UoqnKuXVAoIBAQCBRcSjXWseY+/Uvqj+41kKcEFL\nT7AuJcrb9fpN0EYbrTlaU1yVDfYxnRn4Pw2de1XE/S2dngvriraFHrY/fnyRqM5C\ns/1QnzAjb+y/Vvvt/RaDYXwpm8KpSrd3vqwj7TsoYgWiSvmbjYOg6Gt8QJZNmfhS\nYexGNfR/Zr8jdK9ZC6Tqwt2yUuBtVS3wWmX7Dqz3/kAfJ+tNp7CQNGw7TOMXH071\nfU/ZNna8w+9G3mxSRWM+wxIg7pPZ4floXVJGTcYl6+pG8a1saUNRwx72+pt3XUMD\nXYS+IJhFCIXCuehmfDIp7Fe8Ed2s1QDbF/vdc+icTah12SF/XhZ+6clY8j2Y\n-----END RSA PRIVATE KEY-----
      - SSH_AUTH_HOST=auth-ssh
      - SSH_AUTH_PORT=2020
    volumes:
      - ./tests:/ansible
  git:
    build: local-git-server
    environment:
      - GIT_AUTHORIZED_KEYS=ssh-rsa AAAAB3NzaC1yc2EAAAADAQABAAACAQC5b9Awb6iwWRz1z+QDwLlSvtpxg/7pR7Rf+kJT3khQGiLuX4Qk2aDCrt1fKndjyUuj55ocRc8OlExrA8FPfZbpnfaNXfVh9TlybhjIWUHtLbc9giCoDuiV2TEb6ZW/esKlVtWomzfY/njwPAuXEU2i3j5YxVQuZ0y+AN4yca4V1y7y2BlUOvp5qSvz/8PcBJegaoesSSuFpQWCR788/i0sURJiaG6+tZN+bGVSnJgtbXQJvc0r45au3PL5jyMcApbHOCDQUIiWyC6ipW2EIYTUBVO80QVEjymmBZpZEQl/0DQPEzBdqCi4X4wmwhoan7hQJQ7dNdqmRL+W4L75yPNyngNgJVNTlIXOHXevpNskH//HUlwEp4WPHuT76BZT3cq1RCatn6iMsFiwpESk9xyDbEVPfxKAr77cRpFIHuJd7amDjTk7/KP0PTliO2ViCyjDudiajwNh7XmY0ZqYrhHI16ebTSESDslh0a0JlZvWlYa4xDBKtKwfINRrcrYmuYUzSF7wn7F1o45cHZ2kuftioOQhLNgx0LqztRMn3RBoeG3QHbxmv9WfO/0hHa4FdkQLErEdzEM9JR4WewRnh04dcjejX1daWKbo2X8ndaCc0BvdNDL/HpSgqfCnJ2Nlq4pM6Pomkvdp5wTWpZwCjDl08UgttAFrQwjYoBy9UpUmDQ== ansible-testing
    expose:
      - "22"
  elasticsearch:
    build: services/elasticsearch
    user: '1000'
    environment:
      - ES_JAVA_OPTS=-Xms200m -Xmx200m
    ports:
      - "9200:9200"
  kibana:
    build:
      context: .
      dockerfile: services/kibana/Dockerfile
    ports:
      - "5601:5601"
  logstash:
    build:
      context: .
      dockerfile: services/logstash/Dockerfile
    user: '1111722'
  hacky-rest2tasks-ui:
    build:
      context: .
      dockerfile: services/hacky-rest2tasks-ui/Dockerfile
    command: yarn run dev
    environment:
      - API=http://api:3000
      - REST2TASKS_URL=http://rest2tasks:3000
    volumes:
      - ./services/hacky-rest2tasks-ui/app:/app/app
    ports:
      - "8090:3000"
  node-packages-lerna:
    build: node-packages
    command: bash -c "lerna bootstrap && lerna run --parallel watch"
    volumes:
      - .:/app:delegated<|MERGE_RESOLUTION|>--- conflicted
+++ resolved
@@ -18,18 +18,6 @@
       - "15672:15672"
       - "5672:5672"
   openshiftremove:
-<<<<<<< HEAD
-    build: services/openshiftremove
-    command: yarn run dev
-    links:
-      - rabbitmq
-      - api
-      - jenkins
-    environment:
-      - RABBITMQ_HOST=rabbitmq
-      - AMAZEEIO_API_HOST=http://api:8080
-      - JENKINS_URL=http://admin:admin@jenkins:8080
-=======
     build:
       context: .
       dockerfile: services/openshiftremove/Dockerfile
@@ -42,7 +30,6 @@
       context: .
       dockerfile: services/openshiftremove-legacy/Dockerfile
     command: bash -c "yarn run link-node-packages && yarn run dev"
->>>>>>> 0c7ae44d
     volumes:
       - ./services/openshiftremove-legacy/src:/app/services/openshiftremove/src
       - ./node-packages:/app/node-packages
@@ -52,12 +39,6 @@
       dockerfile: services/openshiftdeploy/Dockerfile
     command: bash -c "yarn run link-node-packages && yarn run dev"
     environment:
-<<<<<<< HEAD
-      - RABBITMQ_HOST=rabbitmq
-      - AMAZEEIO_API_HOST=http://api:8080
-      - JENKINS_URL=http://admin:admin@jenkins:8080
-=======
->>>>>>> 0c7ae44d
       - OC_BUILD_DEPLOY_IMAGE_LOCATION=absolute
       - DOCKER_RUN_PARARM=--network=lagoon_default
       - CI_OVERRIDE_IMAGE_REPO=laggon-local-dev
@@ -70,13 +51,8 @@
       dockerfile: services/openshiftdeploy-legacy/Dockerfile
     command: bash -c "yarn run link-node-packages && yarn run dev"
     environment:
-<<<<<<< HEAD
-      - RABBITMQ_HOST=rabbitmq
-      - AMAZEEIO_API_HOST=http://api:8080
-=======
       - OC_BUILD_DEPLOY_IMAGE_LOCATION=absolute
       - DOCKER_RUN_PARARM=--network=lagoon_default
->>>>>>> 0c7ae44d
     volumes:
       - ./services/openshiftdeploy-legacy/src:/app/services/openshiftdeploy/src
       - ./node-packages:/app/node-packages
@@ -89,39 +65,18 @@
       - ./services/logs2slack/src:/app/services/logs2slack/src
       - ./node-packages:/app/node-packages
   webhooks2tasks:
-<<<<<<< HEAD
-    build: services/webhooks2tasks
-    command: yarn run dev
-    links:
-      - rabbitmq
-      - api
-    environment:
-      - RABBITMQ_HOST=rabbitmq
-      - AMAZEEIO_API_HOST=http://api:8080
-=======
     build:
       context: .
       dockerfile: services/webhooks2tasks/Dockerfile
     command: bash -c "yarn run link-node-packages && yarn run dev"
->>>>>>> 0c7ae44d
     volumes:
       - ./services/webhooks2tasks/src:/app/services/webhooks2tasks/src
       - ./node-packages:/app/node-packages
   rest2tasks:
-<<<<<<< HEAD
-    build: services/rest2tasks
-    command: yarn run dev
-    links:
-      - rabbitmq
-    environment:
-      - RABBITMQ_HOST=rabbitmq
-      - AMAZEEIO_API_HOST=http://api:8080
-=======
     build:
       context: .
       dockerfile: services/rest2tasks/Dockerfile
     command: bash -c "yarn run link-node-packages && yarn run dev"
->>>>>>> 0c7ae44d
     volumes:
       - ./services/rest2tasks/src:/app/services/rest2tasks/src
       - ./node-packages:/app/node-packages
@@ -149,7 +104,6 @@
       - ./services/api/yarn.lock:/app/yarn.lock
       - .:/lagoon
     ports:
-<<<<<<< HEAD
       - "8080:8080"
     links:
       - auth-server
@@ -187,9 +141,6 @@
   auth-database:
     build: services/auth-database
     user: '111111111'
-=======
-      - "8080:3000"
->>>>>>> 0c7ae44d
   jenkins:
     build:
       context: .
@@ -252,15 +203,4 @@
       context: .
       dockerfile: services/hacky-rest2tasks-ui/Dockerfile
     command: yarn run dev
-    environment:
-      - API=http://api:3000
-      - REST2TASKS_URL=http://rest2tasks:3000
-    volumes:
-      - ./services/hacky-rest2tasks-ui/app:/app/app
-    ports:
-      - "8090:3000"
-  node-packages-lerna:
-    build: node-packages
-    command: bash -c "lerna bootstrap && lerna run --parallel watch"
-    volumes:
-      - .:/app:delegated+    environment: