--- conflicted
+++ resolved
@@ -758,14 +758,10 @@
       lagoon.type: custom
       lagoon.template: services/harborregistryctl/harborregistry.yml
       lagoon.name: harborregistry
-<<<<<<< HEAD
-      lagoon.image: amazeeiolagoon/harborregistryctl:v1-6-0
+      lagoon.image: amazeeiolagoon/harborregistryctl:v1-7-1
   api-redis:
     image: ${IMAGE_REPO:-lagoon}/redis
     labels:
       lagoon.type: redis
     ports:
-      - '6397:6397'
-=======
-      lagoon.image: amazeeiolagoon/harborregistryctl:v1-7-1
->>>>>>> ddbc806f
+      - '6397:6397'