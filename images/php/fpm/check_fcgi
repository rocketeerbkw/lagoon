--- conflicted
+++ resolved
@@ -1,17 +1,6 @@
-<<<<<<< HEAD
-#!/bin/sh -v
-
-# cgi-fcgi has issues with non-standard environment variables.
-for i in $(env | awk -F"=" '{print $1}') ; do
-unset $i ; done
-
-# This script calls the /ping endpoint of the php-fpm, if the return code is 0, the php-fpm has correctly started
-SCRIPT_NAME=/${1:-ping} SCRIPT_FILENAME=/${1:-ping} REQUEST_METHOD=GET /usr/bin/cgi-fcgi -bind -connect 127.0.0.1:9000
-=======
 #!/bin/sh
 
 # cgi-fcgi has issues with non-standard environment variables, so this script
 # is called with "env -i" to clean the environment
 # This script calls the /ping endpoing of the php-fpm, if the return code is 0, the php-fpm has correctly started
-env -i SCRIPT_NAME=/${1:-ping} SCRIPT_FILENAME=/${1:-ping} REQUEST_METHOD=GET /usr/bin/cgi-fcgi -bind -connect 127.0.0.1:9000
->>>>>>> 72701c04
+env -i SCRIPT_NAME=/${1:-ping} SCRIPT_FILENAME=/${1:-ping} REQUEST_METHOD=GET /usr/bin/cgi-fcgi -bind -connect 127.0.0.1:9000