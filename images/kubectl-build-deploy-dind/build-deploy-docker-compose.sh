--- conflicted
+++ resolved
@@ -624,12 +624,8 @@
         --set tls_acme="${ROUTE_TLS_ACME}" \
         --set insecure="${ROUTE_INSECURE}" \
         --set hsts="${ROUTE_HSTS}" \
-<<<<<<< HEAD
         --set routeMigrate="${ROUTE_MIGRATE}" \
-        -f /kubectl-build-deploy/values.yaml -f /kubectl-build-deploy/${ROUTE_DOMAIN}-values.yaml "${HELM_ARGUMENTS[@]}" | outputToYaml
-=======
         -f /kubectl-build-deploy/values.yaml -f /kubectl-build-deploy/${ROUTE_DOMAIN}-values.yaml "${HELM_ARGUMENTS[@]}" > $YAML_FOLDER/${ROUTE_DOMAIN}.yaml
->>>>>>> 04834262
 
       let ROUTE_DOMAIN_COUNTER=ROUTE_DOMAIN_COUNTER+1
     done
@@ -681,12 +677,8 @@
         --set tls_acme="${ROUTE_TLS_ACME}" \
         --set insecure="${ROUTE_INSECURE}" \
         --set hsts="${ROUTE_HSTS}" \
-<<<<<<< HEAD
         --set routeMigrate="${ROUTE_MIGRATE}" \
-        -f /kubectl-build-deploy/values.yaml -f /kubectl-build-deploy/${ROUTE_DOMAIN}-values.yaml  "${HELM_ARGUMENTS[@]}" | outputToYaml
-=======
         -f /kubectl-build-deploy/values.yaml -f /kubectl-build-deploy/${ROUTE_DOMAIN}-values.yaml  "${HELM_ARGUMENTS[@]}" > $YAML_FOLDER/${ROUTE_DOMAIN}.yaml
->>>>>>> 04834262
 
       let ROUTE_DOMAIN_COUNTER=ROUTE_DOMAIN_COUNTER+1
     done
