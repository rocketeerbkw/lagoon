node {

  openshift_versions = ['v3.11.0']

  kubernetes_versions = ['v1.17.0']

  env.MINISHIFT_HOME = "/data/jenkins/.minishift"

  withEnv(['AWS_BUCKET=jobs.amazeeio.services', 'AWS_DEFAULT_REGION=us-east-2']) {
    withCredentials([usernamePassword(credentialsId: 'aws-s3-lagoon', usernameVariable: 'AWS_ACCESS_KEY_ID', passwordVariable: 'AWS_SECRET_ACCESS_KEY')]) {
      try {
        env.CI_BUILD_TAG = env.BUILD_TAG.replaceAll('%2f','').replaceAll("[^A-Za-z0-9]+", "").toLowerCase()
        env.SAFEBRANCH_NAME = env.BRANCH_NAME.replaceAll('%2f','-').replaceAll("[^A-Za-z0-9]+", "-").toLowerCase()
        env.SYNC_MAKE_OUTPUT = 'target'
        // make/tests will synchronise (buffer) output by default to avoid interspersed
        // lines from multiple jobs run in parallel. However this means that output for
        // each make target is not written until the command completes.
        //
        // See `man -P 'less +/-O' make` for more information about this option.
        //
        // Uncomment the line below to disable output synchronisation.
        //env.SYNC_MAKE_OUTPUT = 'none'

        stage ('env') {
          sh "env"
        }

        deleteDir()

        stage ('Checkout') {
          def checkout = checkout scm
          env.GIT_COMMIT = checkout["GIT_COMMIT"]
          sh "git fetch --tags"
        }

        stage ('build images') {
          sh "make -O${SYNC_MAKE_OUTPUT} -j6 build"
        }

        kubernetes_versions.each { kubernetes_version ->
          notifySlack()

          try {
            parallel (
              'start services': {
                stage ('start services') {
                  sh "make kill"
                  sh "make up"
                }
              },
              'start k3d': {
                stage ('start k3d') {
                  sh "make k3d KUBERNETES_VERSION=${kubernetes_version}"
                }
              }
            )
          } catch (e) {
            echo "Something went wrong, trying to cleanup"
            cleanup()
            throw e
          }

          parallel (
            "_tests_kubernetes_${kubernetes_version}": {
                stage ('run tests') {
                  try {
                    sh "make k8s-tests"
                  } catch (e) {
                    echo "Something went wrong, trying to cleanup"
                    cleanup()
                    throw e
                  }
                  cleanup()
                }
            },
            "logs_kubernetes_${kubernetes_version}": {
                stage ('all') {
                  sh "make logs"
                }
            },
          )
        }

        openshift_versions.each { openshift_version ->
          notifySlack()

          if (openshift_version == 'v3.11.0') {
            minishift_version = '1.34.1'
          }

          try {
            parallel (
              'start minishift': {
                stage ('start minishift') {
                  sh 'make minishift/cleanall || echo'
                  sh "make minishift MINISHIFT_CPUS=12 MINISHIFT_MEMORY=32GB MINISHIFT_DISK_SIZE=50GB MINISHIFT_VERSION=${minishift_version} OPENSHIFT_VERSION=${openshift_version}"
                }
              },
              'push images to amazeeiolagoon': {
                stage ('push images to amazeeiolagoon/*') {
                  withCredentials([string(credentialsId: 'amazeeiojenkins-dockerhub-password', variable: 'PASSWORD')]) {
                    sh 'docker login -u amazeeiojenkins -p $PASSWORD'
                    sh "make -O${SYNC_MAKE_OUTPUT} -j4 publish-amazeeiolagoon-baseimages publish-amazeeiolagoon-serviceimages BRANCH_NAME=${SAFEBRANCH_NAME}"
                  }
                }
              }
            )
          } catch (e) {
            echo "Something went wrong, trying to cleanup"
            cleanup()
            throw e
          }

          parallel (
            "_tests_openshift_${openshift_version}": {
                stage ('run tests') {
                  try {
<<<<<<< HEAD
                    sh "make push-minishift -j5"
                    sh "make openshift-tests -j2"
=======
                    sh "make -O${SYNC_MAKE_OUTPUT} -j5 push-minishift"
                    sh "make up"
                    sh "make -O${SYNC_MAKE_OUTPUT} -j2 tests"
>>>>>>> a391f6df
                  } catch (e) {
                    echo "Something went wrong, trying to cleanup"
                    cleanup()
                    throw e
                  }
                  cleanup()
                }
            },
            "logs_openshift_${openshift_version}": {
                stage ('all') {
                  sh "make logs"
                }
            },
          )
        }

        if (env.TAG_NAME) {
          stage ('publish-amazeeio') {
            withCredentials([string(credentialsId: 'amazeeiojenkins-dockerhub-password', variable: 'PASSWORD')]) {
              sh 'docker login -u amazeeiojenkins -p $PASSWORD'
              sh "make -O${SYNC_MAKE_OUTPUT} -j4 publish-amazeeio-baseimages"
            }
          }
        }

        if (env.BRANCH_NAME == 'master') {
          stage ('save-images-s3') {
            sh "make -O${SYNC_MAKE_OUTPUT} -j8 s3-save"
          }
        }

      } catch (e) {
        currentBuild.result = 'FAILURE'
        throw e
      } finally {
        notifySlack(currentBuild.result)
      }
    }
  }

}

def cleanup() {
  try {
    sh "make down"
    sh "make minishift/cleanall"
    sh "make k3d/cleanall"
    sh "make clean"
  } catch (error) {
    echo "cleanup failed, ignoring this."
  }
}

def notifySlack(String buildStatus = 'STARTED') {
    // Build status of null means success.
    buildStatus = buildStatus ?: 'SUCCESS'

    def color

    if (buildStatus == 'STARTED') {
        color = '#68A1D1'
    } else if (buildStatus == 'SUCCESS') {
        color = '#BDFFC3'
    } else if (buildStatus == 'UNSTABLE') {
        color = '#FFFE89'
    } else {
        color = '#FF9FA1'
    }

    def msg = "${buildStatus}: `${env.JOB_NAME}` #${env.BUILD_NUMBER}:\n${env.BUILD_URL}"

    slackSend(color: color, message: msg)
}<|MERGE_RESOLUTION|>--- conflicted
+++ resolved
@@ -64,7 +64,7 @@
             "_tests_kubernetes_${kubernetes_version}": {
                 stage ('run tests') {
                   try {
-                    sh "make k8s-tests"
+                    sh "make -O${SYNC_MAKE_OUTPUT} k8s-tests"
                   } catch (e) {
                     echo "Something went wrong, trying to cleanup"
                     cleanup()
@@ -115,14 +115,8 @@
             "_tests_openshift_${openshift_version}": {
                 stage ('run tests') {
                   try {
-<<<<<<< HEAD
-                    sh "make push-minishift -j5"
-                    sh "make openshift-tests -j2"
-=======
-                    sh "make -O${SYNC_MAKE_OUTPUT} -j5 push-minishift"
-                    sh "make up"
-                    sh "make -O${SYNC_MAKE_OUTPUT} -j2 tests"
->>>>>>> a391f6df
+                    sh "make -O${SYNC_MAKE_OUTPUT} push-minishift -j5"
+                    sh "make -O${SYNC_MAKE_OUTPUT} openshift-tests -j2"
                   } catch (e) {
                     echo "Something went wrong, trying to cleanup"
                     cleanup()
