--- conflicted
+++ resolved
@@ -49,11 +49,7 @@
                 stage ('run tests') {
                   try {
                     sh "make push-minishift"
-<<<<<<< HEAD
-                    sh "make tests -j4"
-=======
                     sh "make tests -j3"
->>>>>>> ee3c84b9
                   } catch (e) {
                     echo "Something went wrong, trying to cleanup"
                     cleanup()
