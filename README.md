# amazee.io Lagoon - Docker Build and Deploy System for OpenShift & Kubernetes

Lagoon solves what Developers are dreaming about: A system that allows Developers to locally develop their code and their services with Docker and run the exact same system in Production. The same Docker Images, the same service configurations, the same code.

### Here is how it works:
1. Developers define and configure their needed services (like Nginx, PHP, MySQL) within YAML files (like docker-compose.yml), test them with docker-compose itself.
2. When they are happy, they push the code to Git.
3. Lagoon parses the YAML files, builds the needed Docker Images, creates the needed resources in OpenShift, pushes them to a Docker registry and monitors the deployment of the containers.
4. When all is done, Lagoon informs the Developers via different ways (Slack, E-Mail, Website, etc.) about this.

### Links

- How to develop Lagoon: [./DEVELOPMENT.md](./DEVELOPMENT.md)
- How Lagoon is tested: [./TESTS.md](./TESTS.md)
- Slack Channel where the maintainers hang out: #lagoon in the amazee.io Slack https://slack.amazee.io
- Schema of Lagoon: https://www.lucidchart.com/documents/edit/a3cf0c4f-1bc1-438f-977d-4b26f235ceac

### A couple of things about Lagoon:
1. Lagoon is based on Microservices. A whole deployment and build workflow is very complex; not only do we have multiple sources (like Github, Bitbucket, Gitlab, etc.), multiple OpenShift servers and multiple notification systems (Slack, Rocketchat, etc.); but each deployment is unique and can take from seconds to hours. So it's built with flexibility and robustness in mind. Having microservices that all communicate through a messaging system (RabbitMQ) allows us to scale individual services up and down, survive down times of individual services and also to try out new parts of Lagoon in production without affecting others.
2. Lagoon uses multiple programming languages. Each programming language has specific strengths and we try to decide which language makes the most sense for each service. Currently, a lot is built in Node.js, partly because we started with it but also because Node.js allows asynchronous processing of webhooks, tasks and more. We probably gonna change the programming language of some services. But this is what is great about micro services, we can replace a single service with another language without to worry about other parts of the platform.
3. Lagoon is not Drupal specific. Everything has been built that technically it can run any Docker Image. There are Docker Images specifically for Drupal existing and support for specific Drupal tools like Drush. But that's it.
4. Lagoon is DevOps. It allows Developers to define the services they need and customize them like they need. You might think this is not the right way to do it and gives too much power to Developers. We believe though that as System Engineers we need to empower Developers and if we allow them not only to define the services locally but also to run and test them locally, they will find bugs and mistakes themselves.
5. Lagoon runs in Docker and OpenShift. (That one should be obvious?)
6. Lagoon can be completely developed and tested locally.
7. Lagoon is complete integration tested. Which means we can test the whole process from receiving Git Webhooks until a Docker Container with the same Git hash is deployed in OpenShift.
8. Lagoon is built and deployed via Lagoon. (Mind blown? ;) )
9. Most important: It's work in progress, it's not fully done yet. At amazee.io we believe that as a Hosting community we need to work together and share code where we can.

<<<<<<< HEAD
In order to understand the Lagoon infrastructure and how the services work together, here a schema: https://www.lucidchart.com/documents/edit/a3cf0c4f-1bc1-438f-977d-4b26f235ceac
=======
In order to understand the Lagoon infrastructure and how the services work together, here a schema: [https://www.lucidchart.com/documents/view/a3cf0c4f-1bc1-438f-977d-4b26f235ceac](https://www.lucidchart.com/documents/view/a3cf0c4f-1bc1-438f-977d-4b26f235ceac)
>>>>>>> 136ed761

#### History of Lagoon
As described, Lagoon is a dream come true. At amazee.io we're hosting Drupal since more than 8 years and this is the fourth major iteration of our hosting platform. The 3rd iteration was built around Puppet and Ansible, where every single piece of the platform was done with configuration management. This allowed very fast setup of new servers, but at the same time was also lacking customizability for developers. We implemented some customizability (some already with Docker in Production), but we've never been completely happy with it. With the rise of Decoupled Drupal and the need to run Node.js on the server side, plus the requests for Elasticsearch or different Solr versions we realized that our existing platform wasn't enough.

At the same time, we've been using Docker already for multiple years for local development and it was always an idea to use Docker for everything in Production.
The only problem was the connection between local development and production environments. There are other systems that allow you to run Drupal in Docker in Production. But nothing allowed you to test the exact same Images and services locally and in production.

Lagoon was born and has been developed since 2017 into a system that runs Docker in Production and will replace our 3rd generation Hosting Platform with a cutting edge all Docker based system.

At amazee.io we also believe in Open Source, and it was always troubling for us why Open Source Code like Drupal is hosted with proprietary hosting platforms. We believe the strength and success of a Hosting company are not the deployment systems or service configurations, but rather the people and their knowledge that run the platform, their processes and skills to react quickly to unforeseen situations and last but not least the support they provide their clients.<|MERGE_RESOLUTION|>--- conflicted
+++ resolved
@@ -26,11 +26,8 @@
 8. Lagoon is built and deployed via Lagoon. (Mind blown? ;) )
 9. Most important: It's work in progress, it's not fully done yet. At amazee.io we believe that as a Hosting community we need to work together and share code where we can.
 
-<<<<<<< HEAD
-In order to understand the Lagoon infrastructure and how the services work together, here a schema: https://www.lucidchart.com/documents/edit/a3cf0c4f-1bc1-438f-977d-4b26f235ceac
-=======
+
 In order to understand the Lagoon infrastructure and how the services work together, here a schema: [https://www.lucidchart.com/documents/view/a3cf0c4f-1bc1-438f-977d-4b26f235ceac](https://www.lucidchart.com/documents/view/a3cf0c4f-1bc1-438f-977d-4b26f235ceac)
->>>>>>> 136ed761
 
 #### History of Lagoon
 As described, Lagoon is a dream come true. At amazee.io we're hosting Drupal since more than 8 years and this is the fourth major iteration of our hosting platform. The 3rd iteration was built around Puppet and Ansible, where every single piece of the platform was done with configuration management. This allowed very fast setup of new servers, but at the same time was also lacking customizability for developers. We implemented some customizability (some already with Docker in Production), but we've never been completely happy with it. With the rise of Decoupled Drupal and the need to run Node.js on the server side, plus the requests for Elasticsearch or different Solr versions we realized that our existing platform wasn't enough.
