---

- include: features/api-token.yaml
  vars:
    testname: "API TOKEN"

- include: api/deploy-branch.yaml
  vars:
    testname: "NODE 12 {{ lookup('env','CLUSTER_TYPE')|upper }}"
    node_version: 12
    git_repo_name: node.git
    project: ci-node-{{ lookup('env','CLUSTER_TYPE') }}
    branch: node12
    check_url: "http://node.{{ project | regex_replace('_', '-') }}.{{ branch | regex_replace('/', '-') }}.{{ lookup('env','ROUTE_SUFFIX_HTTP') }}:{{ lookup('env','ROUTE_SUFFIX_HTTP_PORT') }}"

- include: api/deploy-branch.yaml
  vars:
    testname: "NODE 10 {{ lookup('env','CLUSTER_TYPE')|upper }}"
    node_version: 10
    git_repo_name: node.git
    project: ci-node-{{ lookup('env','CLUSTER_TYPE') }}
    branch: node10
<<<<<<< HEAD
    check_url: "http://node.{{ project | regex_replace('_', '-') }}.{{ branch | regex_replace('/', '-') }}.{{ lookup('env','ROUTE_SUFFIX_HTTP') }}:{{ lookup('env','ROUTE_SUFFIX_HTTP_PORT') }}"

- include: api/deploy-branch.yaml
  vars:
    testname: "NODE 8 {{ lookup('env','CLUSTER_TYPE')|upper }}"
    node_version: 8
    git_repo_name: node.git
    project: ci-node-{{ lookup('env','CLUSTER_TYPE') }}
    branch: node8
    check_url: "http://node.{{ project | regex_replace('_', '-') }}.{{ branch | regex_replace('/', '-') }}.{{ lookup('env','ROUTE_SUFFIX_HTTP') }}:{{ lookup('env','ROUTE_SUFFIX_HTTP_PORT') }}"

- include: api/deploy-branch.yaml
  vars:
    testname: "NODE 6 {{ lookup('env','CLUSTER_TYPE')|upper }}"
    node_version: 6_subfolder
    git_repo_name: node.git
    project: ci-node-{{ lookup('env','CLUSTER_TYPE') }}
    branch: node6
    check_url: "http://node.{{ project | regex_replace('_', '-') }}.{{ branch | regex_replace('/', '-') }}.{{ lookup('env','ROUTE_SUFFIX_HTTP') }}:{{ lookup('env','ROUTE_SUFFIX_HTTP_PORT') }}"
=======
    check_url: "http://node.{{ project | regex_replace('_', '-') }}.{{ branch | regex_replace('/', '-') }}.{{ lookup('env','OPENSHIFT_ROUTE_SUFFIX') }}"
>>>>>>> 61bf99c7
<|MERGE_RESOLUTION|>--- conflicted
+++ resolved
@@ -20,26 +20,4 @@
     git_repo_name: node.git
     project: ci-node-{{ lookup('env','CLUSTER_TYPE') }}
     branch: node10
-<<<<<<< HEAD
-    check_url: "http://node.{{ project | regex_replace('_', '-') }}.{{ branch | regex_replace('/', '-') }}.{{ lookup('env','ROUTE_SUFFIX_HTTP') }}:{{ lookup('env','ROUTE_SUFFIX_HTTP_PORT') }}"
-
-- include: api/deploy-branch.yaml
-  vars:
-    testname: "NODE 8 {{ lookup('env','CLUSTER_TYPE')|upper }}"
-    node_version: 8
-    git_repo_name: node.git
-    project: ci-node-{{ lookup('env','CLUSTER_TYPE') }}
-    branch: node8
-    check_url: "http://node.{{ project | regex_replace('_', '-') }}.{{ branch | regex_replace('/', '-') }}.{{ lookup('env','ROUTE_SUFFIX_HTTP') }}:{{ lookup('env','ROUTE_SUFFIX_HTTP_PORT') }}"
-
-- include: api/deploy-branch.yaml
-  vars:
-    testname: "NODE 6 {{ lookup('env','CLUSTER_TYPE')|upper }}"
-    node_version: 6_subfolder
-    git_repo_name: node.git
-    project: ci-node-{{ lookup('env','CLUSTER_TYPE') }}
-    branch: node6
-    check_url: "http://node.{{ project | regex_replace('_', '-') }}.{{ branch | regex_replace('/', '-') }}.{{ lookup('env','ROUTE_SUFFIX_HTTP') }}:{{ lookup('env','ROUTE_SUFFIX_HTTP_PORT') }}"
-=======
-    check_url: "http://node.{{ project | regex_replace('_', '-') }}.{{ branch | regex_replace('/', '-') }}.{{ lookup('env','OPENSHIFT_ROUTE_SUFFIX') }}"
->>>>>>> 61bf99c7
+    check_url: "http://node.{{ project | regex_replace('_', '-') }}.{{ branch | regex_replace('/', '-') }}.{{ lookup('env','ROUTE_SUFFIX_HTTP') }}:{{ lookup('env','ROUTE_SUFFIX_HTTP_PORT') }}"