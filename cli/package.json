--- conflicted
+++ resolved
@@ -1,10 +1,6 @@
 {
   "name": "@lagoon/lagu",
-<<<<<<< HEAD
-  "version": "2.1.0",
-=======
   "version": "3.0.0",
->>>>>>> a9d29517
   "description": "Lagoon Command Line Interface",
   "main": "./bin/lagu.js",
   "bin": {
@@ -63,10 +59,7 @@
   },
   "dependencies": {
     "@babel/runtime": "^7.0.0-beta.55",
-<<<<<<< HEAD
-=======
     "camelcase-keys": "^4.2.0",
->>>>>>> a9d29517
     "chalk": "^2.4.1",
     "csv-stringify": "^3.1.1",
     "execa": "^0.10.0",
@@ -84,10 +77,7 @@
     "strip-ansi": "^4.0.0",
     "text-table": "^0.2.0",
     "tildify": "^1.2.0",
-<<<<<<< HEAD
-=======
     "to-snake-case": "^1.0.0",
->>>>>>> a9d29517
     "untildify": "^3.0.3",
     "url-regex": "^4.1.1",
     "yargs": "^12.0.1"
