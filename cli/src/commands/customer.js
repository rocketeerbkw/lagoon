--- conflicted
+++ resolved
@@ -64,11 +64,7 @@
           customer {
             name
             comment
-<<<<<<< HEAD
-            private_key
-=======
             privateKey
->>>>>>> a9d29517
             sshKeys {
               name
               keyValue
@@ -110,11 +106,7 @@
       [
         R.prop('name', customer),
         String(R.prop('comment', customer)),
-<<<<<<< HEAD
-        formatDeployPrivateKey(R.prop('private_key', customer)),
-=======
         convertPrivateKeyToSymbol(R.prop('privateKey', customer)),
->>>>>>> a9d29517
         R.join(', ', formatSshKeys(R.propOr([], 'sshKeys')(customer))),
         R.prop('created', customer),
       ],
