// @flow

import path from 'path';
import { green } from 'chalk';
import inquirer from 'inquirer';
import R from 'ramda';
import tildify from 'tildify';
import untildify from 'untildify';
import { answerWithOptionIfSetOrPrompt } from '../cli/answerWithOption';
import { globalOptionDefaults } from '../config/globalOptions';
import { writeConfigFile } from '../configFile/writeConfigFile';
import { fileExists } from '../util/fs';
import { printErrors } from '../util/printErrors';

import typeof Yargs from 'yargs';
import type { ConfigFileInput } from '../types/ConfigFile';
import type { CommandHandlerArgsWithOptions } from '../types/Command';

export const command = 'init';
export const description =
  'Create a .lagoon.yml config file in the current working directory';

export const OVERWRITE: 'overwrite' = 'overwrite';
export const PROJECT: 'project' = 'project';
export const API: 'api' = 'api';
export const SSH: 'ssh' = 'ssh';
export const TOKEN: 'token' = 'token';

export const commandOptions = Object.freeze({
  [OVERWRITE]: OVERWRITE,
  [PROJECT]: PROJECT,
  [API]: API,
  [SSH]: SSH,
  [TOKEN]: TOKEN,
});

<<<<<<< HEAD
export const dynamicOptionKeys = Object.freeze([
=======
export const dynamicOptionsKeys = Object.freeze([
>>>>>>> a9d29517
  OVERWRITE,
  PROJECT,
  API,
  SSH,
  TOKEN,
]);

type OptionalOptions = {
  overwrite?: boolean,
  project?: string,
  api?: string,
  ssh?: string,
  token: string,
};

export function builder(yargs: Yargs) {
  return yargs
    .usage(`$0 ${command} - ${description}`)
    .options({
      [OVERWRITE]: {
        describe: 'Overwrite the configuration file if it exists',
        type: 'boolean',
      },
      [PROJECT]: {
        describe: 'Name of project to configure',
        type: 'string',
      },
      [API]: {
        describe: 'API URL',
        type: 'string',
      },
      [SSH]: {
        describe: 'SSH URL',
        type: 'string',
      },
      [TOKEN]: {
        describe: 'Path to the Lagoon token file',
        type: 'string',
      },
    })
    .example(
      `$0 ${command}`,
      'Create a config file at ./.lagoon.yml. This will confirm with the user whether to overwrite the config if it already exists and also prompt for some parameters to add to the config.\n',
    )
    .example(
      `$0 ${command} --${OVERWRITE}`,
      'Overwrite existing config file (do not confirm with the user).\n',
    )
    .example(
      `$0 ${command} --${OVERWRITE} false`,
      'Prevent overwriting of existing config file (do not confirm with user).\n',
    )
    .example(
      `$0 ${command} --${PROJECT} my_project`,
      'Set project to "my_project" (do not prompt the user).\n',
    )
    .example(
      `$0 ${command} --${API} http://localhost:3000`,
      'Set API URL to "http://localhost:3000" (do not prompt the user).\n',
    )
    .example(
      `$0 ${command} --${SSH} localhost:2020`,
      'Set SSH URL to "localhost:2020" (do not prompt the user).\n',
    )
    .example(
      `$0 ${command} --${TOKEN} ~/tokens/.lagoon-token`,
      'Set the token path to ~/tokens/.lagoon-token (do not prompt the user).\n',
    )
    .example(
      `$0 ${command} --${API} --${SSH} --${TOKEN}`,
      'Skip configuration of API and SSH URLs and token path (do not prompt the user).\n',
    )
    .example(
      `$0 ${command} --${OVERWRITE} --${PROJECT} my_project --${API} --${SSH} --${TOKEN}`,
      'Overwrite existing config files, set project to "my_project" and skip configuration of API and SSH URLs and token path (do not confirm with or prompt the user for any parameters).',
    );
}

type PromptForOverwriteArgs = {|
  filepath: string,
  options: OptionalOptions,
  clog: typeof console.log,
|};

async function promptForOverwrite({
  filepath,
  options,
  clog,
}:
PromptForOverwriteArgs): Promise<{ [key: typeof OVERWRITE]: boolean }> {
  return inquirer.prompt([
    {
      type: 'confirm',
      name: OVERWRITE,
      message: `File '${filepath}' already exists! Overwrite?`,
      default: false,
      when: answerWithOptionIfSetOrPrompt({
        option: OVERWRITE,
        options,
        notify: true,
        clog,
      }),
    },
  ]);
}

type Args = CommandHandlerArgsWithOptions<{
  +overwrite?: boolean,
  +project?: string,
}>;

export async function handler({
  cwd,
  options,
  clog,
  cerr,
}:
Args): Promise<number> {
  const filepath = path.join(cwd, '.lagoon.yml');
  const exists = await fileExists(filepath);

  const overwrite = !exists
    ? undefined
    : R.prop(
      OVERWRITE,
      await promptForOverwrite({
        filepath,
        options,
        clog,
      }),
    );

  if (exists && !overwrite) {
    return printErrors(cerr, {
      message: `Not overwriting existing file '${filepath}'.`,
    });
  }

  const defaultToken = R.prop(TOKEN, globalOptionDefaults);

  // $FlowFixMe inquirer$Answers is inexact, LagoonConfigInput is exact
  const configInput: ConfigFileInput = await inquirer.prompt([
    {
      type: 'input',
      name: PROJECT,
      message: 'Enter the name of the project to configure.',
      validate: input => (input ? Boolean(input) : 'Please enter a project.'),
      when: answerWithOptionIfSetOrPrompt({
        option: PROJECT,
        options,
        notify: true,
        clog,
      }),
    },
    {
      type: 'input',
      name: API,
      message: 'Enter the API URL',
      when: answerWithOptionIfSetOrPrompt({
        option: API,
        options,
        notify: true,
        clog,
      }),
    },
    {
      type: 'input',
      name: SSH,
      message: 'Enter the SSH URL',
      when: answerWithOptionIfSetOrPrompt({
        option: SSH,
        options,
        notify: true,
        clog,
      }),
    },
    {
      type: 'input',
      name: TOKEN,
      message: `Change the path for the token (default: ${R.compose(
        tildify,
        R.prop(TOKEN),
      )(globalOptionDefaults)})`,
      when: answerWithOptionIfSetOrPrompt({
        option: TOKEN,
        options: (R.pickBy((val, key) =>
          // Filter to options that...
          R.or(
            // ...either don't have the key TOKEN...
            R.complement(R.equals)(TOKEN, key),
            // ...or those that are a TOKEN that are the default value.
            // This is to avoid writing the default value in the config file.
            R.complement(R.equals)(defaultToken, val),
          ),
        )(options): { ...typeof options }),
        notify: true,
        clog,
      }),
      filter: untildify,
    },
  ]);

  try {
    clog(`Creating file '${filepath}'...`);
    await writeConfigFile(filepath, configInput);
    clog(green('Configuration file created!'));
    return 0;
  } catch (e) {
    return printErrors(
      cerr,
      `Error occurred while creating config at ${filepath}:`,
      e,
    );
  }
}<|MERGE_RESOLUTION|>--- conflicted
+++ resolved
@@ -34,11 +34,7 @@
   [TOKEN]: TOKEN,
 });
 
-<<<<<<< HEAD
-export const dynamicOptionKeys = Object.freeze([
-=======
 export const dynamicOptionsKeys = Object.freeze([
->>>>>>> a9d29517
   OVERWRITE,
   PROJECT,
   API,
