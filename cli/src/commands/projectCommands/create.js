// @flow

import { green, blue } from 'chalk';
import fuzzysearch from 'fuzzysearch';
import { fromUrl as hostedGitInfoFromUrl } from 'hosted-git-info';
import inquirer from 'inquirer';
import autocompletePrompt from 'inquirer-autocomplete-prompt';
import R from 'ramda';
import {
  answerWithOptionIfSetOrPrompt,
  answerWithOptionIfSet,
} from '../../cli/answerWithOption';
import format from '../../util/format';
import gql from '../../util/gql';
import { printGraphQLErrors, printErrors } from '../../util/printErrors';
import { queryGraphQL } from '../../util/queryGraphQL';

import typeof Yargs from 'yargs';
import type { inquirer$Question } from 'inquirer';
import type { CommandHandlerArgsWithOptions } from '../../types/Command';

// $FlowFixMe inquirer$PromptModule interface doesn't match autocompletePrompt module
inquirer.registerPrompt('autocomplete', autocompletePrompt);

export const command = 'create';
export const description = 'Create new project';

export const CUSTOMER: 'customer' = 'customer';
export const NAME: 'name' = 'name';
export const GIT_URL: 'gitUrl' = 'gitUrl';
export const OPENSHIFT: 'openshift' = 'openshift';
export const BRANCHES: 'branches' = 'branches';
export const PULLREQUESTS: 'pullrequests' = 'pullrequests';
export const PRODUCTION_ENVIRONMENT: 'productionEnvironment' =
  'productionEnvironment';

export const commandOptions = {
  [CUSTOMER]: CUSTOMER,
  [NAME]: NAME,
  [GIT_URL]: GIT_URL,
  [OPENSHIFT]: OPENSHIFT,
  [BRANCHES]: BRANCHES,
  [PULLREQUESTS]: PULLREQUESTS,
  [PRODUCTION_ENVIRONMENT]: PRODUCTION_ENVIRONMENT,
};

export const dynamicOptionsKeys = [NAME];

type Options = {
  +customer: number,
  +name: string,
  +gitUrl: string,
  +openshift: number,
  +branches: string,
  +pullrequests: string,
  +productionEnvironment: string,
};

export function allOptionsSpecified(options: Options): boolean {
  // Return a boolean of whether all possible command options keys...
  return R.all(
    // ...are contained in keys of the provided object
    R.contains(R.__, R.keys(options)),
    R.values(commandOptions),
  );
}

export function builder(yargs: Yargs): Yargs {
  return yargs
    .usage(`$0 ${command} - ${description}`)
    .options({
      [CUSTOMER]: {
        describe: 'Customer id to use for new project',
        type: 'number',
      },
      [NAME]: {
        describe: 'Name of new project',
        type: 'string',
      },
      [GIT_URL]: {
        describe: 'Git URL of new project',
        type: 'string',
      },
      [OPENSHIFT]: {
        describe: 'Openshift id to use for new project',
        type: 'number',
      },
      [BRANCHES]: {
        describe:
          'Branches to deploy. Possible values include "false" (no branches), "true" (all branches) and a regular expression to match branches.',
        type: 'string',
      },
      [PULLREQUESTS]: {
        describe:
          'Pull requests to deploy. Possible values include "false" (no pull requests), "true" (all pull requests) and a regular expression to match pull request titles.',
        type: 'boolean',
      },
      [PRODUCTION_ENVIRONMENT]: {
        describe: 'Production environment for new project',
        type: 'string',
      },
    })
    .example(
      `$0 ${command}`,
      'Create new project (will prompt for all input values)\n',
    )
    .example(
      `$0 ${command} --${NAME} my_project`,
      'Create a new project with the name "my_project" (will prompt for all other values).',
    )
    .example(
      `$0 ${command} --${GIT_URL} git@github.com:amazeeio/drupal-example.git --${BRANCHES} '(staging|production)' --${PULLREQUESTS} '(Feature:|Hotfix:)`,
      'Create a new project with the Git URL "git@github.com:amazeeio/drupal-example.git" which will have the "staging" and "production" branches and all pull requests with "Feature:" or "Hotfix:" in the title deployed (will prompt for all other values).',
    )
    .example(
      `$0 ${command} --${CUSTOMER} 1 --${NAME} my_project --${GIT_URL} git@github.com:amazeeio/drupal-example.git --${OPENSHIFT} kickstart-openshift --${BRANCHES} '(staging|production)' --${PULLREQUESTS} '(Feature:|Hotfix:)' --${PRODUCTION_ENVIRONMENT} 'production'`,
      'Create a new project with all options specified (will not prompt the user).',
    );
}

type Customer = {
  value: number,
  name: string,
};

type Openshift = {
  value: number,
  name: string,
};

export async function getAllowedCustomersAndOpenshifts(
  cerr: typeof console.error,
): Promise<{
  allCustomers: ?Array<Customer>,
  allOpenshifts: ?Array<Openshift>,
  errors: ?Array<Error>,
}> {
  const customersAndOpenshiftsResults = await queryGraphQL({
    query: gql`
      query AllCustomersAndOpenshiftsForProjectCreate {
        allCustomers {
          value: id
          name
        }
        allOpenshifts {
          value: id
          name
        }
      }
    `,
    cerr,
  });

  return {
    allCustomers: R.path(
      ['data', 'allCustomers'],
      customersAndOpenshiftsResults,
    ),
    allOpenshifts: R.path(
      ['data', 'allOpenshifts'],
      customersAndOpenshiftsResults,
    ),
    errors: R.prop('errors', customersAndOpenshiftsResults),
  };
}

// Prompt the user to input data to be used for project creation
export async function promptForProjectInput(
  allCustomers: Array<Customer>,
  allOpenshifts: Array<Openshift>,
  clog: typeof console.log,
  options: Object,
): Promise<Options> {
  const questions: Array<Question> = [
    {
      type: 'autocomplete',
      name: CUSTOMER,
      message: 'Customer:',
      source: async (answers, input) =>
        R.filter(
          customer => fuzzysearch(input || '', R.prop('name', customer)),
          allCustomers,
        ),
      // Using the `when` method of the question object, decide where to get the customer based on conditions
      // https://github.com/SBoudrias/Inquirer.js/issues/517#issuecomment-288964496
      when(answers) {
        return R.cond([
          // 1. If the `customer` is set in the command line arguments or the config, use that customer
          answerWithOptionIfSet({
            option: CUSTOMER,
            answers,
            notify: true,
            clog,
          }),
          // 2. If only one customer was returned from the allCustomers query, use that customer as the answer to the question and tell the user, not prompting them to choose.
          [
            R.compose(
              R.equals(1),
              R.length,
              R.prop('allCustomers'),
            ),
            (customersAndOptions) => {
              const firstCustomer = R.compose(
                R.head,
                R.prop('allCustomers'),
              )(customersAndOptions);
              clog(
                `${blue('!')} Using single authorized customer "${R.prop(
                  'name',
                  firstCustomer,
                )}"`,
              );
              // $FlowFixMe Covariant property cannot be assigned
              answers.customer = R.prop('value', firstCustomer);
              return false;
            },
          ],
          // 3. If more than one customer was returned from the allCustomers query, return true to prompt the user to choose from a list
          [R.T, R.T],
        ])({ allCustomers, options });
      },
    },
    {
      type: 'input',
      name: NAME,
      message: 'Project name:',
      validate: (input: string) =>
        Boolean(input) || 'Please enter a project name.',
      when: answerWithOptionIfSetOrPrompt({
        option: NAME,
        options,
        notify: true,
        clog,
      }),
    },
    {
      type: 'input',
      name: GIT_URL,
      message: 'Git URL:',
      validate: (input: string) =>
        // Verify that it is a valid hosted git url...
        hostedGitInfoFromUrl(input) !== undefined ||
        // ...or some other non-hosted formats https://stackoverflow.com/a/22312124/1268612
        /((git|ssh|http(s)?)|(.+@[\w.]+))(:(\/\/)?)([\w.@:/\-~]+)(\.git)(\/)?/.test(
          input,
        ) ||
        // If the input is invalid, prompt the user to enter a valid Git URL
        'Please enter a valid Git URL.',
      when: answerWithOptionIfSetOrPrompt({
        option: GIT_URL,
        options,
        notify: true,
        clog,
      }),
    },
    {
      type: 'autocomplete',
      name: OPENSHIFT,
      message: 'Openshift:',
      source: async (answers, input) =>
        R.filter(
          openshift => fuzzysearch(input || '', R.prop('name', openshift)),
          allOpenshifts,
        ),
      // Using the `when` method of the question object, decide where to get the openshift based on conditions
      // https://github.com/SBoudrias/Inquirer.js/issues/517#issuecomment-288964496
      when(answers) {
        return R.cond([
          // 1. If the `openshift` is set in the command line arguments or the config, use that openshift
          answerWithOptionIfSet({
            option: OPENSHIFT,
            answers,
            notify: true,
            clog,
          }),
          // 2. If only one openshift was returned from the allOpenshifts query, use that openshift as the answer to the question and tell the user, not prompting them to choose.
          [
            R.compose(
              R.equals(1),
              R.length,
              R.prop('allOpenshifts'),
            ),
            (openshiftsAndOptions) => {
              const firstOpenshift = R.compose(
                R.head,
                R.prop('allOpenshifts'),
              )(openshiftsAndOptions);
              clog(
                `${blue('!')} Using single authorized openshift "${R.prop(
                  'name',
                  firstOpenshift,
                )}"`,
              );
              // $FlowFixMe Covariant property cannot be assigned
              answers.openshift = R.prop('value', firstOpenshift);
              return false;
            },
          ],
          // 3. If more than one openshift was returned from the allOpenshifts query, return true to prompt the user to choose from a list
          [R.T, R.T],
        ])({ allOpenshifts, options });
      },
    },
    {
      type: 'input',
      name: BRANCHES,
      message: 'Deploy branches:',
      default: 'true',
      when: answerWithOptionIfSetOrPrompt({
        option: BRANCHES,
        options,
        notify: true,
        clog,
      }),
    },
    {
      type: 'input',
      name: PULLREQUESTS,
      message: 'Pull requests:',
      default: null,
      when: answerWithOptionIfSetOrPrompt({
        option: PULLREQUESTS,
        options,
        notify: true,
        clog,
      }),
    },
    {
      type: 'input',
      name: PRODUCTION_ENVIRONMENT,
      message: 'Production environment:',
      default: null,
      when: answerWithOptionIfSetOrPrompt({
        option: PRODUCTION_ENVIRONMENT,
        options,
        notify: true,
        clog,
      }),
    },
  ];

  return inquirer.prompt(questions);
}

type Args = CommandHandlerArgsWithOptions<{
  +customer?: number,
  +name?: string,
<<<<<<< HEAD
  +git_url?: string,
  +openshift?: number,
  +branches?: string,
  +pullrequests?: string,
  +production_environment?: string,
=======
  +gitUrl?: string,
  +openshift?: number,
  +branches?: string,
  +pullrequests?: string,
  +productionEnvironment?: string,
>>>>>>> a9d29517
}>;

type Question = inquirer$Question & {
  name: $Values<typeof commandOptions>,
};

export async function handler({ clog, cerr, options }: Args): Promise<number> {
  const {
    allCustomers,
    allOpenshifts,
    errors,
  } = await getAllowedCustomersAndOpenshifts(cerr);

  if (errors != null) {
    return printGraphQLErrors(cerr, ...errors);
  }

  if (!allCustomers || R.equals(R.length(allCustomers), 0)) {
    return printErrors(cerr, 'No authorized customers found!');
  }

  if (!allOpenshifts || R.equals(R.length(allOpenshifts), 0)) {
    return printErrors(cerr, 'No authorized openshifts found!');
  }

  const projectInput = await promptForProjectInput(
    allCustomers,
    allOpenshifts,
    clog,
    options,
  );

  const addProjectResult = await queryGraphQL({
    query: gql`
      mutation AddProject($input: ProjectInput!) {
        addProject(input: $input) {
          id
          name
          customer {
            name
          }
          gitUrl
          activeSystemsDeploy
          activeSystemsRemove
          branches
          pullrequests
          openshift {
            name
          }
          created
        }
      }
    `,
    cerr,
    variables: {
      input: projectInput,
    },
  });

  const { errors: addProjectErrors } = addProjectResult;

  if (addProjectErrors != null) {
    if (
      /Duplicate entry '[^']+' for key 'name'/.test(
        R.prop('message', R.head(addProjectErrors)),
      )
    ) {
      return printErrors(cerr, {
        message: `Project name "${R.prop(
          'name',
          projectInput,
        )}" already exists! Please select a different project name.`,
      });
    }

    return printGraphQLErrors(cerr, ...addProjectErrors);
  }

  const project = R.path(['data', 'addProject'], addProjectResult);

  const projectName = R.prop('name', project);

  clog(green(`Project "${projectName}" created successfully:`));

  clog(
    format([
      [
        'Name',
        'Customer',
        'Git URL',
        'Active Systems Deploy',
        'Active Systems Remove',
        'Branches',
        'Pull Requests',
        'Openshift',
        'Created',
      ],
      [
        R.prop('name', project),
        R.path(['customer', 'name'], project),
<<<<<<< HEAD
        R.prop('git_url', project),
        R.prop('active_systems_deploy', project),
        R.prop('active_systems_remove', project),
=======
        R.prop('gitUrl', project),
        R.prop('activeSystemsDeploy', project),
        R.prop('activeSystemsRemove', project),
>>>>>>> a9d29517
        R.prop('branches', project),
        R.prop('pullrequests', project),
        R.path(['openshift', 'name'], project),
        R.path(['created'], project),
      ],
    ]),
  );

  return 0;
}<|MERGE_RESOLUTION|>--- conflicted
+++ resolved
@@ -345,19 +345,11 @@
 type Args = CommandHandlerArgsWithOptions<{
   +customer?: number,
   +name?: string,
-<<<<<<< HEAD
-  +git_url?: string,
-  +openshift?: number,
-  +branches?: string,
-  +pullrequests?: string,
-  +production_environment?: string,
-=======
   +gitUrl?: string,
   +openshift?: number,
   +branches?: string,
   +pullrequests?: string,
   +productionEnvironment?: string,
->>>>>>> a9d29517
 }>;
 
 type Question = inquirer$Question & {
@@ -458,15 +450,9 @@
       [
         R.prop('name', project),
         R.path(['customer', 'name'], project),
-<<<<<<< HEAD
-        R.prop('git_url', project),
-        R.prop('active_systems_deploy', project),
-        R.prop('active_systems_remove', project),
-=======
         R.prop('gitUrl', project),
         R.prop('activeSystemsDeploy', project),
         R.prop('activeSystemsRemove', project),
->>>>>>> a9d29517
         R.prop('branches', project),
         R.prop('pullrequests', project),
         R.path(['openshift', 'name'], project),
