--- conflicted
+++ resolved
@@ -1,19 +1,10 @@
 # Build and Deploy Process
 
-<<<<<<< HEAD
-This document describes what actually happens during a Lagoon build and deployment.
-It is heavily simplified from what actually happens, but it will help you to understand what is happening under the hood every time that Lagoon deploys new code for you.
-=======
 This document describes what actually happens during a Lagoon build and deployment. It is heavily simplified from what actually happens, but it will help you to understand what is happening under the hood every time that Lagoon deploys new code for you.
->>>>>>> d06a9db0
 
 ## 1. Set up OpenShift Project/Kubernetes Namespace for Environment
 
-<<<<<<< HEAD
-First, Lagoon checks if the OpenShift project / Kubernetes namespace for the given environment exists and is set up correctly. It will make sure that we have the needed service accounts, create secrets and will configure environment variables into a ConfigMap `lagoon-env` which is filled with information like the environment type and name, the Lagoon project name, and so on.
-=======
 First, Lagoon checks if the OpenShift project/Kubernetes namespace for the given environment exists and is correctly set up. It will make sure that we have the needed service accounts, create secrets, and will configure environment variables into a ConfigMap `lagoon-env` which is filled with information like the environment type and name, the Lagoon project name, and so on.
->>>>>>> d06a9db0
 
 ## 2. Git Checkout & Merge
 
@@ -23,11 +14,7 @@
 
 ### **Branch Webhook Push**
 
-<<<<<<< HEAD
-If the deployment is triggered via a webhook and is for a single branch, Lagoon will checkout the Git SHA which is included in the webhook. This means even if you push code to the Git branch twice, there will be two deployments with exactly the code that was pushed, not just the newest code in the git branch.
-=======
 If the deployment is triggered via a webhook and is for a single branch, Lagoon will check out the Git SHA which is included in the webhook. This means that even if you push code to the Git branch twice, there will be two deployments with exactly the code that was pushed, not just the newest code in the Git branch.
->>>>>>> d06a9db0
 
 ### **Branch REST trigger**
 
@@ -35,16 +22,7 @@
 
 ### **Pull Requests**
 
-<<<<<<< HEAD
-If the deployment is a pull request deployment, Lagoon will load the base and the head branch and SHAs for the pull request and will:
-
-- Checkout the base branch (the branch the pull request points to).
-- Merge the head branch (the branch that the pull request originates from) on top of the base branch.
-- **More specifically:**
-    - Lagoon will checkout and merge particular _SHAs_ which were sent in the webhook. Those SHAs may or _may not_ point to the branch HEADs. For example, if you make a new push to a Github pull request, it can happen that SHA of the base branch will _not_ point to the current base branch HEAD.
-=======
 If the deployment is a pull request deployment, Lagoon will load the base and the HEAD branch and SHAs for the pull request and will:
->>>>>>> d06a9db0
 
 * Checkout the base branch \(the branch the pull request points to\).
 * Merge the HEAD branch \(the branch that the pull request originates from\) on top of the base branch.
@@ -55,20 +33,6 @@
 
 ## 3. Build Image
 
-<<<<<<< HEAD
-For each service defined in the `docker-compose.yml`, Lagoon will check if images need to be built or not. If they need to be built, this will happen now. The order of building is based on the order they are configured in `docker-compose.yml`, and some build arguments are injected:
-
-- `LAGOON_GIT_SHA`
-- `LAGOON_GIT_BRANCH`
-- `LAGOON_PROJECT`
-- `LAGOON_BUILD_TYPE`  (either `pullrequest`, `branch` or `promote`)
-- `LAGOON_SSH_PRIVATE_KEY` - the SSH private key that is used to clone the source repository.
-    -  Use `RUN /lagoon/entrypoints/05-ssh-key.sh` to convert the build argument into an actual key at `/home/.ssh/key` which will be used by SSH and Git automatically.
-    - For safety, remove the key again via `RUN rm /home/.ssh/key`
-- `LAGOON_GIT_SOURCE_REPOSITORY` the full Git URL of the source repository.
-
-Plus, if this is a pull request build:
-=======
 For each service defined in the `docker-compose.yml` Lagoon will check if images need to be built or not. If they need to be built, this will happen now. The order of building is based on the order they are configured in `docker-compose.yml` , and some build arguments are injected:
 
 * `LAGOON_GIT_SHA`
@@ -79,7 +43,6 @@
 * `LAGOON_GIT_SOURCE_REPOSITORY` - The full Git URL of the source repository.
 
 Also, if this is a pull request build:
->>>>>>> d06a9db0
 
 * `LAGOON_PR_HEAD_BRANCH`
 * `LAGOON_PR_HEAD_SHA`
@@ -87,11 +50,7 @@
 * `LAGOON_PR_BASE_SHA`
 * `LAGOON_PR_TITLE`
 
-<<<<<<< HEAD
-Additionally, for each already built image, its name is also injected. If your `docker-compose.yml` defines to first build as the `CLI` image and then the `nginx` image, the name of the nginx image is injected as `NGINX_IMAGE`.
-=======
 Additionally, for each already built image, its name is also injected. If your `docker-compose.yml` is configured to first build the `cli` image and then the `nginx` image, the name of the `nginx` image is injected as `NGINX_IMAGE`.
->>>>>>> d06a9db0
 
 ## 4. Configure OpenShift/Kubernetes Services and Routes
 
@@ -109,41 +68,20 @@
 
 Now it is time to push the previously built Docker images into the internal Docker image registry.
 
-<<<<<<< HEAD
-For services that didn't define a Dockerfile to be built in `docker-compose.yml` and just gave an image, they are tagged via `oc tag` in the OpenShift project. This will cause the internal Docker image registry to know about the images, so that they can be used in containers.
-
-## 6. Persistent Storage
-
-Lagoon will now create persistent storage (PVC) for each service that needs and requested persistent storage.
-=======
 For services that didn't specify a Dockerfile to be built in `docker-compose.yml` and just gave an image, they are tagged via `oc tag` in the OpenShift project. This will cause the internal Docker image registry to know about the images, so that they can be used in containers.
 
 ## 6. Persistent Storage
 
 Lagoon will now create persistent storage \(PVC\) for each service that needs and requested persistent storage.
->>>>>>> d06a9db0
 
 ## 7. Cron jobs
 
-<<<<<<< HEAD
-For each service that requests a cronjob (like the mariadb), plus for each custom cronjob defined in `.lagoon.yml`, Lagoon will now generate the cronjob environment variables which are later injected into the DeploymentConfigs.
-=======
 For each service that requests a cron job \(like MariaDB\), plus for each custom cron job defined in `.lagoon.yml,` Lagoon will now generate the cron job environment variables which are later injected into the DeploymentConfigs.
->>>>>>> d06a9db0
 
 ## 8. DeploymentConfigs, Statefulsets, Deamonsets
 
 This is probably the most important step. Based on the defined service type, Lagoon will create the DeploymentConfigs, Statefulset or Daemonsets for the service.
 
-<<<<<<< HEAD
-It will include all previously gathered information like the cronjobs, the location of persistent storage, the pushed images and so on.
-
-Creation of these objects will also automatically cause OpenShift/Kubernetes to trigger new deployments of the pods if necessary, like when a environment variable has changed or an image has changed. But if there is no change, there will be no deployment! This means that if you just update the PHP code in your application, the Varnish, Solr, MariaDB, Redis, and any other service that is defined but _does not include your code_ will not be deployed. This makes everything much much faster.
-
-## 9. Wait for all rollouts to be done
-
-Now Lagoon waits! It waits for all of the just triggered deployments of the new pods to be finished, as well as for their healthchecks to be successful.
-=======
 It will include all previously gathered information like the cron jobs, the location of persistent storage, the pushed images and so on.
 
 Creation of these objects will also automatically cause OpenShift/Kubernetes to trigger new deployments of the pods if necessary, like when an environment variable has changed or an image has changed. But if there is no change, there will be no deployment! This means if you just update the PHP code in your application, the Varnish, Solr, MariaDB, Redis and any other service that is defined but does not include your code will not be deployed. This makes everything much much faster.
@@ -151,7 +89,6 @@
 ## 9. Wait for all rollouts to be done
 
 Now Lagoon waits! It waits for all of the just-triggered deployments of the new pods to be finished, as well as for their healthchecks to be successful.
->>>>>>> d06a9db0
 
 If any of the deployments or healthchecks fail, the deployment will be stopped here, and you will be informed via the defined notification systems \(like Slack\) that the deployment has failed.
 
