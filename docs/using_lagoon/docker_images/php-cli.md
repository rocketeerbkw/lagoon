--- conflicted
+++ resolved
@@ -1,13 +1,9 @@
 # php-cli Image
 
 Lagoon `php-cli` Docker image, based on Lagoon `php-fpm` image, with all needed tools for daily operations.
-<<<<<<< HEAD
-Containers (or PODS) started from `cli` images are responsible for building code for `composer` or `node` based projects.
-The image also owns database CLIs for both **MariaDB** and **PostgreSQL**.
-=======
+
 Containers (or pods) started from `cli` images are responsible for building code for **Composer** or **Node** based projects.
 The image also owns database clis for both **MariaDB** and **PostgreSQL**.
->>>>>>> 378422d2
 
 This Dockerfile is intended to be used as an base for any cli needs within Lagoon.
 
@@ -35,7 +31,7 @@
 ### Change NodeJS Version
 
 By default this Image ships with the current Nodejs Version (v12 at time of writing this).
-<<<<<<< HEAD
+
 If you need another Version you can remove the current version and install the one of your choice.
 
 ## Environment variables
@@ -59,7 +55,4 @@
   cli:
     environment:
     << : *default-environment
-```
-=======
-If you need another Version you can remove the current version and install the one of your choice.
->>>>>>> 378422d2
+```