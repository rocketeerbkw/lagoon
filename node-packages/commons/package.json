--- conflicted
+++ resolved
@@ -26,10 +26,6 @@
     "lokka": "^1.7.0",
     "lokka-transport-http": "^1.6.1",
     "ramda": "^0.25.0",
-<<<<<<< HEAD
-    "sshpk": "^1.14.2",
-=======
->>>>>>> 89cf70e3
     "winston": "^2.4.0",
     "winston-logstash": "^0.4.0"
   }
