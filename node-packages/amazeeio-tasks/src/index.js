// @flow


import amqp from 'amqp-connection-manager';
import { logger, initLogger } from '@amazeeio/amazeeio-local-logging';

import type { ChannelWrapper } from './types';

import { getActiveSystemsForSiteGroup } from '@amazeeio/amazeeio-api';


export let sendToAmazeeioTasks = () => {};
export let connection = () => {};
const rabbitmqhost = process.env.RABBITMQ_HOST || "localhost"

initLogger();
<<<<<<< HEAD
initSendToAmazeeioLogs();
=======
>>>>>>> 6ccb57f0

export class UnknownActiveSystem extends Error {
  constructor(message: string) {
    super(message);
    this.name = 'UnknownActiveSystem';
  }
}

export class NoNeedToDeployBranch extends Error {
  constructor(message: string) {
    super(message);
    this.name = 'NoNeedToDeployBranch';
  }
}

export function initSendToAmazeeioTasks() {
	connection = amqp.connect([`amqp://${rabbitmqhost}`], { json: true });

	connection.on('connect', ({ url }) => logger.verbose('amazeeio-tasks: Connected to %s', url, { action: 'connected', url }));
	connection.on('disconnect', params => logger.error('amazeeio-tasks: Not connected, error: %s', params.err.code, { action: 'disconnected', reason: params }));

	const channelWrapper: ChannelWrapper = connection.createChannel({
		setup(channel) {
			return Promise.all([

				// Our main Exchange for all amazeeio-tasks
				channel.assertExchange('amazeeio-tasks', 'direct', { durable: true }),

				// Queue for messages with `deploy-openshift` routing key
				channel.assertQueue('amazeeio-tasks:deploy-openshift', { durable: true }),
				channel.bindQueue('amazeeio-tasks:deploy-openshift', 'amazeeio-tasks', 'deploy-openshift'),

				// Queue for messages with `remove-openshift-resources` routing key
				channel.assertQueue('amazeeio-tasks:remove-openshift-resources', { durable: true }),
				channel.bindQueue('amazeeio-tasks:remove-openshift-resources', 'amazeeio-tasks', 'remove-openshift-resources'),

				// wait queues for handling retries
				channel.assertExchange('amazeeio-tasks-retry', 'direct', { durable: true }),
				channel.assertQueue('amazeeio-tasks:retry-queue', { durable: true, arguments: { 'x-dead-letter-exchange': 'amazeeio-tasks' } }),
				channel.bindQueue('amazeeio-tasks:retry-queue', 'amazeeio-tasks-retry', 'deploy-openshift'),
				channel.bindQueue('amazeeio-tasks:retry-queue', 'amazeeio-tasks-retry', 'remove-openshift-resources'),
			]);
		},
	});

	sendToAmazeeioTasks = async (task, payload): Promise<void> => {

		try {
			const buffer = new Buffer(JSON.stringify(payload));
			await channelWrapper.publish(`amazeeio-tasks`, task, buffer, { persistent: true })
			logger.verbose(`amazeeio-tasks: Successfully created task '${task}'`, payload);
      return `amazeeio-tasks: Successfully created task '${task}': ${JSON.stringify(payload)}`
		} catch(error) {
			logger.error(`amazeeio-tasks: Error send to amazeeio-task exchange`, {
				payload,
				error,
			});
      throw error
		}
	}

}

export async function createDeployTask(deployData) {
	const {
		siteGroupName,
		branchName,
		sha,
		type
	} = deployData

  let activeSystems = await getActiveSystemsForSiteGroup(siteGroupName);

	if (typeof activeSystems.deploy === 'undefined') {
    throw new UnknownActiveSystem(`No active system for tasks 'deploy' in for sitegroup ${siteGroupName}`)
	}

	// BC: the given active Systems were just a string in the past, now they are an object with the active system as a key
	if (typeof activeSystems.deploy === 'string') {
		const activeSystem = activeSystems.deploy
		activeSystems.deploy = {}
		activeSystems.deploy[activeSystem] = {}
	}

	// We only check the first given System, we could also allow multiple, but it's better to just create another sitegroup with the same gitURL
	const activeDeploySystem = Object.keys(activeSystems.deploy)[0]

	switch (activeDeploySystem) {
		case 'lagoon_openshift':
			const deploySystemConfig = activeSystems.deploy['lagoon_openshift']
			if (type === 'branch') {
				switch (deploySystemConfig.branches) {
					case undefined:
						logger.verbose(`siteGroupName: ${siteGroupName}, branchName: ${branchName}, no branches defined in active system, assuming we want all of them`)
						return sendToAmazeeioTasks('deploy-openshift', deployData);
					case true:
						logger.verbose(`siteGroupName: ${siteGroupName}, branchName: ${branchName}, all branches active, therefore deploying`)
						return sendToAmazeeioTasks('deploy-openshift', deployData);
					case false:
						logger.verbose(`siteGroupName: ${siteGroupName}, branchName: ${branchName}, branch deployments disabled`)
						throw new NoNeedToDeployBranch(`Branch deployments disabled`)
					default:
						logger.verbose(`siteGroupName: ${siteGroupName}, branchName: ${branchName}, regex ${deploySystemConfig.branches}, testing if it matches`)
						let branchRegex = new RegExp(deploySystemConfig.branches);
						if (branchRegex.test(branchName)) {
							logger.verbose(`siteGroupName: ${siteGroupName}, branchName: ${branchName}, regex ${deploySystemConfig.branches} matched branchname, starting deploy`)
							return sendToAmazeeioTasks('deploy-openshift', deployData);
						} else {
							logger.verbose(`siteGroupName: ${siteGroupName}, branchName: ${branchName}, regex ${deploySystemConfig.branches} did not match branchname, not deploying`)
							throw new NoNeedToDeployBranch(`configured regex '${deploySystemConfig.branches}' does not match branchname '${branchName}'`)
						}
				}
			}
		default:
      throw new UnknownActiveSystem(`Unknown active system '${activeDeploySystem}' for task 'deploy' in for sitegroup ${siteGroupName}`)
	}
}

export async function createRemoveTask(removeData) {
	const {
		siteGroupName,
		openshiftRessourceAppName,
	} = removeData

  let activeSystems = await getActiveSystemsForSiteGroup(siteGroupName);

	if (typeof activeSystems.remove === 'undefined') {
    throw new UnknownActiveSystem(`No active system for tasks 'deploy' in for sitegroup ${siteGroupName}`)
	}

	// BC: the given active Systems were just a string in the past, now they are an object with the active system as a key
	if (typeof activeSystems.remove === 'string') {
		const activeSystem = activeSystems.remove
		activeSystems.remove = {}
		activeSystems.remove[activeSystem] = {}
	}

	// We only check the first given System, we could also allow multiple, but it's better to just create another sitegroup with the same gitURL
	const activeRemoveSystem = Object.keys(activeSystems.remove)[0]

	switch (activeRemoveSystem) {
		case 'lagoon_openshift':
			return sendToAmazeeioTasks('remove-openshift-resources', removeData);

		default:
      throw new UnknownActiveSystem(`Unknown active system '${activeRemoveSystem}' for task 'remove' in for sitegroup ${siteGroupName}`)
	}
}

export async function consumeTasks(taskQueueName, messageConsumer, retryHandler, deathHandler) {


	const  onMessage = async msg => {
		try {
			await messageConsumer(msg)
			channelWrapper.ack(msg)
		} catch (error) {

			// We land here if the messageConsumer has an error that it did not itslef handle.
			// This is how the consumer informs us that we it would like to retry the message in a couple of seconds

			const failCount = (msg.properties.headers["x-death"] && msg.properties.headers["x-death"][0]['count']) ? (msg.properties.headers["x-death"][0]['count'] + 1) : 1

			if (failCount > 3) {
				channelWrapper.ack(msg)
				deathHandler(msg, error)
				return
			}

			const retryExpirationSecs = Math.pow(10, failCount);
			const retryExpirationMilisecs = retryExpirationSecs * 1000;

			try {
				retryHandler(msg, error, failCount, retryExpirationSecs)
			} catch (error) {
				// intentionally empty as we don't want to fail and not requeue our message just becase the retryHandler fails
			}

			// copying options from the original message
			const retryMsgOptions = {
				appId: msg.properties.appId,
				timestamp: msg.properties.timestamp,
				contentType: msg.properties.contentType,
				deliveryMode: msg.properties.deliveryMode,
				headers: msg.properties.headers,
				expiration: retryExpirationMilisecs,
				persistent: true,
			};
			// publishing a new message with the same content as the original message but into the `amazeeio-tasks-wait` exchange,
			// which will send the message into the original exchange `amazeeio-tasks`after waiting the expiration time.
			channelWrapper.publish(`amazeeio-tasks-retry`, msg.fields.routingKey, msg.content, retryMsgOptions)

			// acknologing the existing message, we cloned it and is not necessary anymore
			channelWrapper.ack(msg)
		}
	}

	const channelWrapper = connection.createChannel({
		setup(channel) {
			return Promise.all([
				channel.prefetch(2),
				channel.consume(`amazeeio-tasks:${taskQueueName}`, onMessage, { noAck: false }),
			]);
		},
	});


}<|MERGE_RESOLUTION|>--- conflicted
+++ resolved
@@ -14,10 +14,6 @@
 const rabbitmqhost = process.env.RABBITMQ_HOST || "localhost"
 
 initLogger();
-<<<<<<< HEAD
-initSendToAmazeeioLogs();
-=======
->>>>>>> 6ccb57f0
 
 export class UnknownActiveSystem extends Error {
   constructor(message: string) {
